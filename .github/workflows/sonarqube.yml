name: SonarQube Checks

on:
  # Trigger analysis when pushing to your main branches, and when creating a pull request.
  push:
    branches:
      - main
      - master
      - develop
      - 'releases/**'
  pull_request:
      types: [opened, synchronize, reopened]

jobs:
  sonarqube:
    runs-on: ubuntu-latest
    steps:
    - uses: actions/checkout@v2
      with:
        # Disabling shallow clone is recommended for improving relevancy of reporting
        fetch-depth: 0
    - name: SonarQube Scan
<<<<<<< HEAD
      uses: sonarsource/sonarqube-scan-action@v4.2.1
      with:
        projectBaseDir: "rust"
=======
      uses: sonarsource/sonarqube-scan-action@v5.2.0
>>>>>>> d432c5f0
      env:
        SONAR_TOKEN: ${{ secrets.SONAR_TOKEN }}
        SONAR_HOST_URL: ${{ secrets.SONAR_HOST_URL }}<|MERGE_RESOLUTION|>--- conflicted
+++ resolved
@@ -20,13 +20,9 @@
         # Disabling shallow clone is recommended for improving relevancy of reporting
         fetch-depth: 0
     - name: SonarQube Scan
-<<<<<<< HEAD
-      uses: sonarsource/sonarqube-scan-action@v4.2.1
+      uses: sonarsource/sonarqube-scan-action@v5.2.0
       with:
         projectBaseDir: "rust"
-=======
-      uses: sonarsource/sonarqube-scan-action@v5.2.0
->>>>>>> d432c5f0
       env:
         SONAR_TOKEN: ${{ secrets.SONAR_TOKEN }}
         SONAR_HOST_URL: ${{ secrets.SONAR_HOST_URL }}