--- conflicted
+++ resolved
@@ -1,9 +1,3 @@
-<<<<<<< HEAD
-[submodule "rust/chain-libs"]
-	path = rust/chain-libs
-	url = https://github.com/Emurgo/chain-libs
-=======
->>>>>>> 2926b0f5
 [submodule "binaryen"]
 	path = binaryen
 	url = git@github.com:WebAssembly/binaryen.git