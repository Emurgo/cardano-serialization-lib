--- conflicted
+++ resolved
@@ -283,11 +283,7 @@
 
 /// ED25519 key used as public key
 #[wasm_bindgen]
-<<<<<<< HEAD
-#[derive(Clone, PartialEq, Eq, Hash)]
-=======
-#[derive(Clone, Debug, Eq, PartialEq)]
->>>>>>> a58bfa58
+#[derive(Clone, Debug, Eq, PartialEq, Hash)]
 pub struct PublicKey(crypto::PublicKey<crypto::Ed25519>);
 
 impl From<crypto::PublicKey<crypto::Ed25519>> for PublicKey {
@@ -333,11 +329,7 @@
 }
 
 #[wasm_bindgen]
-<<<<<<< HEAD
-#[derive(Clone, PartialEq, Eq, Hash)]
-=======
-#[derive(Clone, Debug, Eq, PartialEq)]
->>>>>>> a58bfa58
+#[derive(Clone, Debug, Eq, PartialEq, Hash)]
 pub struct Vkey(PublicKey);
 
 to_from_bytes!(Vkey);
@@ -478,13 +470,8 @@
 }
 
 #[wasm_bindgen]
-<<<<<<< HEAD
-#[derive(Clone)]
-pub struct Vkeywitnesses(pub (crate) Vec<Vkeywitness>);
-=======
 #[derive(Clone, Debug, Eq, PartialEq)]
 pub struct Vkeywitnesses(pub(crate) Vec<Vkeywitness>);
->>>>>>> a58bfa58
 
 #[wasm_bindgen]
 impl Vkeywitnesses {
@@ -625,13 +612,8 @@
 
 
 #[wasm_bindgen]
-<<<<<<< HEAD
-#[derive(Clone)]
+#[derive(Clone, Debug, Eq, PartialEq)]
 pub struct BootstrapWitnesses(pub (crate) Vec<BootstrapWitness>);
-=======
-#[derive(Clone, Debug, Eq, PartialEq)]
-pub struct BootstrapWitnesses(Vec<BootstrapWitness>);
->>>>>>> a58bfa58
 
 #[wasm_bindgen]
 impl BootstrapWitnesses {
