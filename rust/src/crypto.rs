use cbor_event::{de::Deserializer, se::Serializer};
use crate::impl_mockchain as chain;
use crate::chain_crypto as crypto;
use chain::{key};
use crypto::bech32::Bech32 as _;
use bech32::ToBase32;
use rand_os::OsRng;
use std::io::{BufRead, Seek, Write};
use std::str::FromStr;

use cryptoxide::blake2b::Blake2b;

use super::*;

pub (crate) fn blake2b224(data: &[u8]) -> [u8; 28] {
    let mut out = [0; 28];
    Blake2b::blake2b(&mut out, data, &[]);
    out
}

pub (crate) fn blake2b256(data: &[u8]) -> [u8; 32] {
    let mut out = [0; 32];
    Blake2b::blake2b(&mut out, data, &[]);
    out
}

// All key structs were taken from js-chain-libs:
// https://github.com/Emurgo/js-chain-libs

#[wasm_bindgen]
pub struct Bip32PrivateKey(crypto::SecretKey<crypto::Ed25519Bip32>);

#[wasm_bindgen]
impl Bip32PrivateKey {
    /// derive this private key with the given index.
    ///
    /// # Security considerations
    ///
    /// * hard derivation index cannot be soft derived with the public key
    ///
    /// # Hard derivation vs Soft derivation
    ///
    /// If you pass an index below 0x80000000 then it is a soft derivation.
    /// The advantage of soft derivation is that it is possible to derive the
    /// public key too. I.e. derivation the private key with a soft derivation
    /// index and then retrieving the associated public key is equivalent to
    /// deriving the public key associated to the parent private key.
    ///
    /// Hard derivation index does not allow public key derivation.
    ///
    /// This is why deriving the private key should not fail while deriving
    /// the public key may fail (if the derivation index is invalid).
    ///
    pub fn derive(&self, index: u32) -> Bip32PrivateKey {
        Bip32PrivateKey(crypto::derive::derive_sk_ed25519(&self.0, index))
    }

    /// 128-byte xprv a key format in Cardano that some software still uses or requires
    /// the traditional 96-byte xprv is simply encoded as
    /// prv | chaincode
    /// however, because some software may not know how to compute a public key from a private key,
    /// the 128-byte inlines the public key in the following format
    /// prv | pub | chaincode
    /// so be careful if you see the term "xprv" as it could refer to either one
    /// our library does not require the pub (instead we compute the pub key when needed)
    pub fn from_128_xprv(bytes: &[u8]) -> Result<Bip32PrivateKey, JsError> {
        let mut buf = [0; 96];
        buf[0..64].clone_from_slice(&bytes[0..64]);
        buf[64..96].clone_from_slice(&bytes[96..128]);

        Bip32PrivateKey::from_bytes(&buf)
    }
    /// see from_128_xprv
    pub fn to_128_xprv(&self) -> Vec<u8> {
        let prv_key = self.to_raw_key().as_bytes();
        let pub_key = self.to_public().to_raw_key().as_bytes();
        let cc = self.chaincode();

        let mut buf = [0; 128];
        buf[0..64].clone_from_slice(&prv_key);
        buf[64..96].clone_from_slice(&pub_key);
        buf[96..128].clone_from_slice(&cc);
        buf.to_vec()
    }

    pub fn generate_ed25519_bip32() -> Result<Bip32PrivateKey, JsError> {
        OsRng::new()
            .map(crypto::SecretKey::<crypto::Ed25519Bip32>::generate)
            .map(Bip32PrivateKey)
            .map_err(|e| JsError::from_str(&format!("{}", e)))
    }

    pub fn to_raw_key(&self) -> PrivateKey {
        PrivateKey(key::EitherEd25519SecretKey::Extended(
            crypto::derive::to_raw_sk(&self.0),
        ))
    }

    pub fn to_public(&self) -> Bip32PublicKey {
        Bip32PublicKey(self.0.to_public().into())
    }

    pub fn from_bytes(bytes: &[u8]) -> Result<Bip32PrivateKey, JsError> {
        crypto::SecretKey::<crypto::Ed25519Bip32>::from_binary(bytes)
            .map_err(|e| JsError::from_str(&format!("{}", e)))
            .map(Bip32PrivateKey)
    }

    pub fn as_bytes(&self) -> Vec<u8> {
        self.0.as_ref().to_vec()
    }

    pub fn from_bech32(bech32_str: &str) -> Result<Bip32PrivateKey, JsError> {
        crypto::SecretKey::try_from_bech32_str(&bech32_str)
            .map(Bip32PrivateKey)
            .map_err(|_| JsError::from_str("Invalid secret key"))
    }

    pub fn to_bech32(&self) -> String {
        self.0.to_bech32_str()
    }

    pub fn from_bip39_entropy(entropy: &[u8], password: &[u8]) -> Bip32PrivateKey {
        Bip32PrivateKey(crypto::derive::from_bip39_entropy(&entropy, &password))
    }

    pub fn chaincode(&self) -> Vec<u8> {
        const ED25519_PRIVATE_KEY_LENGTH: usize = 64;
        const XPRV_SIZE: usize = 96;
        self.0.as_ref()[ED25519_PRIVATE_KEY_LENGTH..XPRV_SIZE].to_vec()
    }
}

#[wasm_bindgen]
pub struct Bip32PublicKey(crypto::PublicKey<crypto::Ed25519Bip32>);

#[wasm_bindgen]
impl Bip32PublicKey {
    /// derive this public key with the given index.
    ///
    /// # Errors
    ///
    /// If the index is not a soft derivation index (< 0x80000000) then
    /// calling this method will fail.
    ///
    /// # Security considerations
    ///
    /// * hard derivation index cannot be soft derived with the public key
    ///
    /// # Hard derivation vs Soft derivation
    ///
    /// If you pass an index below 0x80000000 then it is a soft derivation.
    /// The advantage of soft derivation is that it is possible to derive the
    /// public key too. I.e. derivation the private key with a soft derivation
    /// index and then retrieving the associated public key is equivalent to
    /// deriving the public key associated to the parent private key.
    ///
    /// Hard derivation index does not allow public key derivation.
    ///
    /// This is why deriving the private key should not fail while deriving
    /// the public key may fail (if the derivation index is invalid).
    ///
    pub fn derive(&self, index: u32) -> Result<Bip32PublicKey, JsError> {
        crypto::derive::derive_pk_ed25519(&self.0, index)
            .map(Bip32PublicKey)
            .map_err(|e| JsError::from_str(&format! {"{:?}", e}))
    }

    pub fn to_raw_key(&self) -> PublicKey {
        PublicKey(crypto::derive::to_raw_pk(&self.0))
    }

    pub fn from_bytes(bytes: &[u8]) -> Result<Bip32PublicKey, JsError> {
        crypto::PublicKey::<crypto::Ed25519Bip32>::from_binary(bytes)
            .map_err(|e| JsError::from_str(&format!("{}", e)))
            .map(Bip32PublicKey)
    }

    pub fn as_bytes(&self) -> Vec<u8> {
        self.0.as_ref().to_vec()
    }

    pub fn from_bech32(bech32_str: &str) -> Result<Bip32PublicKey, JsError> {
        crypto::PublicKey::try_from_bech32_str(&bech32_str)
            .map(Bip32PublicKey)
            .map_err(|e| JsError::from_str(&format!("{}", e)))
    }

    pub fn to_bech32(&self) -> String {
        self.0.to_bech32_str()
    }

    pub fn chaincode(&self) -> Vec<u8> {
        const ED25519_PUBLIC_KEY_LENGTH: usize = 32;
        const XPUB_SIZE: usize = 64;
        self.0.as_ref()[ED25519_PUBLIC_KEY_LENGTH..XPUB_SIZE].to_vec()
    }
}


#[wasm_bindgen]
pub struct PrivateKey(key::EitherEd25519SecretKey);

impl From<key::EitherEd25519SecretKey> for PrivateKey {
    fn from(secret_key: key::EitherEd25519SecretKey) -> PrivateKey {
        PrivateKey(secret_key)
    }
}

#[wasm_bindgen]
impl PrivateKey {
    pub fn to_public(&self) -> PublicKey {
        self.0.to_public().into()
    }

    pub fn generate_ed25519() -> Result<PrivateKey, JsError> {
        OsRng::new()
            .map(crypto::SecretKey::<crypto::Ed25519>::generate)
            .map(key::EitherEd25519SecretKey::Normal)
            .map(PrivateKey)
            .map_err(|e| JsError::from_str(&format!("{}", e)))
    }

    pub fn generate_ed25519extended() -> Result<PrivateKey, JsError> {
        OsRng::new()
            .map(crypto::SecretKey::<crypto::Ed25519Extended>::generate)
            .map(key::EitherEd25519SecretKey::Extended)
            .map(PrivateKey)
            .map_err(|e| JsError::from_str(&format!("{}", e)))
    }

    /// Get private key from its bech32 representation
    /// ```javascript
    /// PrivateKey.from_bech32(&#39;ed25519_sk1ahfetf02qwwg4dkq7mgp4a25lx5vh9920cr5wnxmpzz9906qvm8qwvlts0&#39;);
    /// ```
    /// For an extended 25519 key
    /// ```javascript
    /// PrivateKey.from_bech32(&#39;ed25519e_sk1gqwl4szuwwh6d0yk3nsqcc6xxc3fpvjlevgwvt60df59v8zd8f8prazt8ln3lmz096ux3xvhhvm3ca9wj2yctdh3pnw0szrma07rt5gl748fp&#39;);
    /// ```
    pub fn from_bech32(bech32_str: &str) -> Result<PrivateKey, JsError> {
        crypto::SecretKey::try_from_bech32_str(&bech32_str)
            .map(key::EitherEd25519SecretKey::Extended)
            .or_else(|_| {
                crypto::SecretKey::try_from_bech32_str(&bech32_str)
                    .map(key::EitherEd25519SecretKey::Normal)
            })
            .map(PrivateKey)
            .map_err(|_| JsError::from_str("Invalid secret key"))
    }

    pub fn to_bech32(&self) -> String {
        match self.0 {
            key::EitherEd25519SecretKey::Normal(ref secret) => secret.to_bech32_str(),
            key::EitherEd25519SecretKey::Extended(ref secret) => secret.to_bech32_str(),
        }
    }

    pub fn as_bytes(&self) -> Vec<u8> {
        match self.0 {
            key::EitherEd25519SecretKey::Normal(ref secret) => secret.as_ref().to_vec(),
            key::EitherEd25519SecretKey::Extended(ref secret) => secret.as_ref().to_vec(),
        }
    }

    pub fn from_extended_bytes(bytes: &[u8]) -> Result<PrivateKey, JsError> {
        crypto::SecretKey::from_binary(bytes)
            .map(key::EitherEd25519SecretKey::Extended)
            .map(PrivateKey)
            .map_err(|_| JsError::from_str("Invalid extended secret key"))
    }

    pub fn from_normal_bytes(bytes: &[u8]) -> Result<PrivateKey, JsError> {
        crypto::SecretKey::from_binary(bytes)
            .map(key::EitherEd25519SecretKey::Normal)
            .map(PrivateKey)
            .map_err(|_| JsError::from_str("Invalid normal secret key"))
    }

    pub fn sign(&self, message: &[u8]) -> Ed25519Signature {
        Ed25519Signature(self.0.sign(&message.to_vec()))
    }
}

/// ED25519 key used as public key
#[wasm_bindgen]
#[derive(Clone, Debug, Eq, PartialEq)]
pub struct PublicKey(crypto::PublicKey<crypto::Ed25519>);

impl From<crypto::PublicKey<crypto::Ed25519>> for PublicKey {
    fn from(key: crypto::PublicKey<crypto::Ed25519>) -> PublicKey {
        PublicKey(key)
    }
}

#[wasm_bindgen]
impl PublicKey {
    /// Get public key from its bech32 representation
    /// Example:
    /// ```javascript
    /// const pkey = PublicKey.from_bech32(&#39;ed25519_pk1dgaagyh470y66p899txcl3r0jaeaxu6yd7z2dxyk55qcycdml8gszkxze2&#39;);
    /// ```
    pub fn from_bech32(bech32_str: &str) -> Result<PublicKey, JsError> {
        crypto::PublicKey::try_from_bech32_str(&bech32_str)
            .map(PublicKey)
            .map_err(|_| JsError::from_str("Malformed public key"))
    }

    pub fn to_bech32(&self) -> String {
        self.0.to_bech32_str()
    }

    pub fn as_bytes(&self) -> Vec<u8> {
        self.0.as_ref().to_vec()
    }

    pub fn from_bytes(bytes: &[u8]) -> Result<PublicKey, JsError> {
        crypto::PublicKey::from_binary(bytes)
            .map_err(|e| JsError::from_str(&format!("{}", e)))
            .map(PublicKey)
    }

    pub fn verify(&self, data: &[u8], signature: &Ed25519Signature) -> bool {
        signature.0.verify_slice(&self.0, data) == crypto::Verification::Success
    }

    pub fn hash(&self) -> Ed25519KeyHash {
        Ed25519KeyHash::from(blake2b224(self.as_bytes().as_ref()))
    }
}

impl serde::Serialize for PublicKey {
    fn serialize<S>(&self, serializer: S) -> Result<S::Ok, S::Error>
    where S: serde::Serializer {
        serializer.serialize_str(&self.to_bech32())
    }
}

impl <'de> serde::de::Deserialize<'de> for PublicKey {
    fn deserialize<D>(deserializer: D) -> Result<Self, D::Error> where
    D: serde::de::Deserializer<'de> {
        let s = <String as serde::de::Deserialize>::deserialize(deserializer)?;
        PublicKey::from_bech32(&s).map_err(|_e| serde::de::Error::invalid_value(serde::de::Unexpected::Str(&s), &"bech32 public key string"))
    }
}

impl JsonSchema for PublicKey {
    fn schema_name() -> String { String::from("PublicKey") }
    fn json_schema(gen: &mut schemars::gen::SchemaGenerator) -> schemars::schema::Schema { String::json_schema(gen) }
    fn is_referenceable() -> bool { String::is_referenceable() }
}

#[wasm_bindgen]
<<<<<<< HEAD
#[derive(Clone, serde::Serialize, serde::Deserialize, JsonSchema)]
=======
#[derive(Clone, Debug, Eq, PartialEq)]
>>>>>>> 641a4397
pub struct Vkey(PublicKey);

to_from_bytes!(Vkey);

#[wasm_bindgen]
impl Vkey {
    pub fn new(pk: &PublicKey) -> Self {
        Self(pk.clone())
    }

    pub fn public_key(&self) -> PublicKey {
        self.0.clone()
    }
}

impl cbor_event::se::Serialize for Vkey {
    fn serialize<'se, W: Write>(&self, serializer: &'se mut Serializer<W>) -> cbor_event::Result<&'se mut Serializer<W>> {
        serializer.write_bytes(&self.0.as_bytes())
    }
}

impl Deserialize for Vkey {
    fn deserialize<R: BufRead + Seek>(raw: &mut Deserializer<R>) -> Result<Self, DeserializeError> {
        Ok(Self(PublicKey(crypto::PublicKey::from_binary(raw.bytes()?.as_ref())?)))
    }
}

#[wasm_bindgen]
#[derive(Clone)]
pub struct Vkeys(Vec<Vkey>);

#[wasm_bindgen]
impl Vkeys {
    pub fn new() -> Self {
        Self(Vec::new())
    }

    pub fn len(&self) -> usize {
        self.0.len()
    }

    pub fn get(&self, index: usize) -> Vkey {
        self.0[index].clone()
    }

    pub fn add(&mut self, elem: &Vkey) {
        self.0.push(elem.clone());
    }
}

impl cbor_event::se::Serialize for Vkeys {
    fn serialize<'se, W: Write>(&self, serializer: &'se mut Serializer<W>) -> cbor_event::Result<&'se mut Serializer<W>> {
        serializer.write_array(cbor_event::Len::Len(self.0.len() as u64))?;
        for element in &self.0 {
            element.serialize(serializer)?;
        }
        Ok(serializer)
    }
}

impl Deserialize for Vkeys {
    fn deserialize<R: BufRead + Seek>(raw: &mut Deserializer<R>) -> Result<Self, DeserializeError> {
        let mut arr = Vec::new();
        (|| -> Result<_, DeserializeError> {
            let len = raw.array()?;
            while match len { cbor_event::Len::Len(n) => arr.len() < n as usize, cbor_event::Len::Indefinite => true, } {
                if raw.cbor_type()? == CBORType::Special {
                    assert_eq!(raw.special()?, CBORSpecial::Break);
                    break;
                }
                arr.push(Vkey::deserialize(raw)?);
            }
            Ok(())
        })().map_err(|e| e.annotate("Vkeys"))?;
        Ok(Self(arr))
    }
}

#[wasm_bindgen]
<<<<<<< HEAD
#[derive(Clone, serde::Serialize, serde::Deserialize, JsonSchema)]
=======
#[derive(Clone, Debug, Eq, PartialEq)]
>>>>>>> 641a4397
pub struct Vkeywitness {
    vkey: Vkey,
    signature: Ed25519Signature,
}

to_from_bytes!(Vkeywitness);

to_from_json!(Vkeywitness);

#[wasm_bindgen]
impl Vkeywitness {
    pub fn new(vkey: &Vkey, signature: &Ed25519Signature) -> Self {
        Self {
            vkey: vkey.clone(),
            signature: signature.clone()
        }
    }

    pub fn vkey(&self) -> Vkey {
        self.vkey.clone()
    }

    pub fn signature(&self) -> Ed25519Signature {
        self.signature.clone()
    }
}

impl cbor_event::se::Serialize for Vkeywitness {
    fn serialize<'se, W: Write>(&self, serializer: &'se mut Serializer<W>) -> cbor_event::Result<&'se mut Serializer<W>> {
        serializer.write_array(cbor_event::Len::Len(2))?;
        self.vkey.serialize(serializer)?;
        self.signature.serialize(serializer)
    }
}

impl Deserialize for Vkeywitness {
    fn deserialize<R: BufRead + Seek>(raw: &mut Deserializer<R>) -> Result<Self, DeserializeError> {
        (|| -> Result<_, DeserializeError> {
            let len = raw.array()?;
            let vkey = (|| -> Result<_, DeserializeError> {
                Ok(Vkey::deserialize(raw)?)
            })().map_err(|e| e.annotate("vkey"))?;
            let signature = (|| -> Result<_, DeserializeError> {
                Ok(Ed25519Signature::deserialize(raw)?)
            })().map_err(|e| e.annotate("signature"))?;
            let ret = Ok(Vkeywitness::new(&vkey, &signature));
            match len {
                cbor_event::Len::Len(n) => match n {
                    2 => (),
                    _ => return Err(DeserializeFailure::CBOR(cbor_event::Error::WrongLen(2, len, "")).into()),
                },
                cbor_event::Len::Indefinite => match raw.special()? {
                    cbor_event::Special::Break => /* it's ok */(),
                    _ => return Err(DeserializeFailure::EndingBreakMissing.into()),
                },
            }
            ret
        })().map_err(|e| e.annotate("Vkeywitness"))
    }
}

#[wasm_bindgen]
<<<<<<< HEAD
#[derive(Clone, serde::Serialize, serde::Deserialize, JsonSchema)]
pub struct Vkeywitnesses(Vec<Vkeywitness>);
=======
#[derive(Clone, Debug, Eq, PartialEq)]
pub struct Vkeywitnesses(pub(crate) Vec<Vkeywitness>);
>>>>>>> 641a4397

#[wasm_bindgen]
impl Vkeywitnesses {
    pub fn new() -> Self {
        Self(Vec::new())
    }

    pub fn len(&self) -> usize {
        self.0.len()
    }

    pub fn get(&self, index: usize) -> Vkeywitness {
        self.0[index].clone()
    }

    pub fn add(&mut self, elem: &Vkeywitness) {
        self.0.push(elem.clone());
    }
}

impl cbor_event::se::Serialize for Vkeywitnesses {
    fn serialize<'se, W: Write>(&self, serializer: &'se mut Serializer<W>) -> cbor_event::Result<&'se mut Serializer<W>> {
        serializer.write_array(cbor_event::Len::Len(self.0.len() as u64))?;
        for element in &self.0 {
            element.serialize(serializer)?;
        }
        Ok(serializer)
    }
}

impl Deserialize for Vkeywitnesses {
    fn deserialize<R: BufRead + Seek>(raw: &mut Deserializer<R>) -> Result<Self, DeserializeError> {
        let mut arr = Vec::new();
        (|| -> Result<_, DeserializeError> {
            let len = raw.array()?;
            while match len { cbor_event::Len::Len(n) => arr.len() < n as usize, cbor_event::Len::Indefinite => true, } {
                if raw.cbor_type()? == cbor_event::Type::Special {
                    assert_eq!(raw.special()?, cbor_event::Special::Break);
                    break;
                }
                arr.push(Vkeywitness::deserialize(raw)?);
            }
            Ok(())
        })().map_err(|e| e.annotate("Vkeywitnesses"))?;
        Ok(Self(arr))
    }
}

#[wasm_bindgen]
<<<<<<< HEAD
#[derive(Clone, serde::Serialize, serde::Deserialize, JsonSchema)]
=======
#[derive(Clone, Debug, Eq, PartialEq)]
>>>>>>> 641a4397
pub struct BootstrapWitness {
    vkey: Vkey,
    signature: Ed25519Signature,
    chain_code: Vec<u8>,
    attributes: Vec<u8>,
}

to_from_bytes!(BootstrapWitness);

to_from_json!(BootstrapWitness);

#[wasm_bindgen]
impl BootstrapWitness {
    pub fn vkey(&self) -> Vkey {
        self.vkey.clone()
    }

    pub fn signature(&self) -> Ed25519Signature {
        self.signature.clone()
    }

    pub fn chain_code(&self) -> Vec<u8> {
        self.chain_code.clone()
    }

    pub fn attributes(&self) -> Vec<u8> {
        self.attributes.clone()
    }

    pub fn new(vkey: &Vkey, signature: &Ed25519Signature, chain_code: Vec<u8>, attributes: Vec<u8>) -> Self {
        Self {
            vkey: vkey.clone(),
            signature: signature.clone(),
            chain_code: chain_code,
            attributes: attributes,
        }
    }
}

impl cbor_event::se::Serialize for BootstrapWitness {
    fn serialize<'se, W: Write>(&self, serializer: &'se mut Serializer<W>) -> cbor_event::Result<&'se mut Serializer<W>> {
        serializer.write_array(cbor_event::Len::Len(4))?;
        self.vkey.serialize(serializer)?;
        self.signature.serialize(serializer)?;
        serializer.write_bytes(&self.chain_code)?;
        serializer.write_bytes(&self.attributes)?;
        Ok(serializer)
    }
}

impl Deserialize for BootstrapWitness {
    fn deserialize<R: BufRead + Seek>(raw: &mut Deserializer<R>) -> Result<Self, DeserializeError> {
        (|| -> Result<_, DeserializeError> {
            let len = raw.array()?;
            let ret = Self::deserialize_as_embedded_group(raw, len);
            match len {
                cbor_event::Len::Len(_) => /* TODO: check finite len somewhere */(),
                cbor_event::Len::Indefinite => match raw.special()? {
                    CBORSpecial::Break => /* it's ok */(),
                    _ => return Err(DeserializeFailure::EndingBreakMissing.into()),
                },
            }
            ret
        })().map_err(|e| e.annotate("BootstrapWitness"))
    }
}

impl DeserializeEmbeddedGroup for BootstrapWitness {
    fn deserialize_as_embedded_group<R: BufRead + Seek>(raw: &mut Deserializer<R>, _: cbor_event::Len) -> Result<Self, DeserializeError> {
        let vkey = (|| -> Result<_, DeserializeError> {
            Ok(Vkey::deserialize(raw)?)
        })().map_err(|e| e.annotate("vkey"))?;
        let signature = (|| -> Result<_, DeserializeError> {
            Ok(Ed25519Signature::deserialize(raw)?)
        })().map_err(|e| e.annotate("signature"))?;
        let chain_code = (|| -> Result<_, DeserializeError> {
            Ok(raw.bytes()?)
        })().map_err(|e| e.annotate("chain_code"))?;
        let attributes = (|| -> Result<_, DeserializeError> {
            Ok(raw.bytes()?)
        })().map_err(|e| e.annotate("attributes"))?;
        Ok(BootstrapWitness {
            vkey,
            signature,
            chain_code,
            attributes,
        })
    }
}


#[wasm_bindgen]
<<<<<<< HEAD
#[derive(Clone, serde::Serialize, serde::Deserialize, JsonSchema)]
=======
#[derive(Clone, Debug, Eq, PartialEq)]
>>>>>>> 641a4397
pub struct BootstrapWitnesses(Vec<BootstrapWitness>);

#[wasm_bindgen]
impl BootstrapWitnesses {
    pub fn new() -> Self {
        Self(Vec::new())
    }

    pub fn len(&self) -> usize {
        self.0.len()
    }

    pub fn get(&self, index: usize) -> BootstrapWitness {
        self.0[index].clone()
    }

    pub fn add(&mut self, elem: &BootstrapWitness) {
        self.0.push(elem.clone());
    }
}

impl cbor_event::se::Serialize for BootstrapWitnesses {
    fn serialize<'se, W: Write>(&self, serializer: &'se mut Serializer<W>) -> cbor_event::Result<&'se mut Serializer<W>> {
        serializer.write_array(cbor_event::Len::Len(self.0.len() as u64))?;
        for element in &self.0 {
            element.serialize(serializer)?;
        }
        Ok(serializer)
    }
}

impl Deserialize for BootstrapWitnesses {
    fn deserialize<R: BufRead + Seek>(raw: &mut Deserializer<R>) -> Result<Self, DeserializeError> {
        let mut arr = Vec::new();
        (|| -> Result<_, DeserializeError> {
            let len = raw.array()?;
            while match len { cbor_event::Len::Len(n) => arr.len() < n as usize, cbor_event::Len::Indefinite => true, } {
                if raw.cbor_type()? == cbor_event::Type::Special {
                    assert_eq!(raw.special()?, cbor_event::Special::Break);
                    break;
                }
                arr.push(BootstrapWitness::deserialize(raw)?);
            }
            Ok(())
        })().map_err(|e| e.annotate("BootstrapWitnesses"))?;
        Ok(Self(arr))
    }
}

#[wasm_bindgen]
pub struct PublicKeys(Vec<PublicKey>);

#[wasm_bindgen]
impl PublicKeys {
    #[wasm_bindgen(constructor)]
    pub fn new() -> PublicKeys {
        PublicKeys(vec![])
    }

    pub fn size(&self) -> usize {
        self.0.len()
    }

    pub fn get(&self, index: usize) -> PublicKey {
        self.0[index].clone()
    }

    pub fn add(&mut self, key: &PublicKey) {
        self.0.push(key.clone());
    }
}

macro_rules! impl_signature {
    ($name:ident, $signee_type:ty, $verifier_type:ty) => {
        #[wasm_bindgen]
        #[derive(Clone, Debug, Eq, PartialEq)]
        pub struct $name(crypto::Signature<$signee_type, $verifier_type>);

        #[wasm_bindgen]
        impl $name {
            pub fn to_bytes(&self) -> Vec<u8> {
                self.0.as_ref().to_vec()
            }

            pub fn to_bech32(&self) -> String {
                self.0.to_bech32_str()
            }

            pub fn to_hex(&self) -> String {
                hex::encode(&self.0.as_ref())
            }

            pub fn from_bech32(bech32_str: &str) -> Result<$name, JsError> {
                crypto::Signature::try_from_bech32_str(&bech32_str)
                    .map($name)
                    .map_err(|e| JsError::from_str(&format!("{}", e)))
            }

            pub fn from_hex(input: &str) -> Result<$name, JsError> {
                crypto::Signature::from_str(input)
                    .map_err(|e| JsError::from_str(&format!("{:?}", e)))
                    .map($name)
            }
        }

        from_bytes!($name, bytes, {
            crypto::Signature::from_binary(bytes.as_ref())
                .map_err(|e| DeserializeError::new(stringify!($name), DeserializeFailure::SignatureError(e)))
                .map($name)
        });

        impl cbor_event::se::Serialize for $name {
            fn serialize<'se, W: std::io::Write>(&self, serializer: &'se mut Serializer<W>) -> cbor_event::Result<&'se mut Serializer<W>> {
                serializer.write_bytes(self.0.as_ref())
            }
        }

        impl Deserialize for $name {
            fn deserialize<R: std::io::BufRead>(raw: &mut Deserializer<R>) -> Result<Self, DeserializeError> {
                Ok(Self(crypto::Signature::from_binary(raw.bytes()?.as_ref())?))
            }
        }

        impl serde::Serialize for $name {
            fn serialize<S>(&self, serializer: S) -> Result<S::Ok, S::Error>
            where S: serde::Serializer {
                serializer.serialize_str(&self.to_hex())
            }
        }
        
        impl <'de> serde::de::Deserialize<'de> for $name {
            fn deserialize<D>(deserializer: D) -> Result<Self, D::Error> where
            D: serde::de::Deserializer<'de> {
                let s = <String as serde::de::Deserialize>::deserialize(deserializer)?;
                $name::from_hex(&s).map_err(|_e| serde::de::Error::invalid_value(serde::de::Unexpected::Str(&s), &"hex bytes for signature"))
            }
        }
        
        impl JsonSchema for $name {
            fn schema_name() -> String { String::from(stringify!($name)) }
            fn json_schema(gen: &mut schemars::gen::SchemaGenerator) -> schemars::schema::Schema { String::json_schema(gen) }
            fn is_referenceable() -> bool { String::is_referenceable() }
        }
    };
}

impl_signature!(Ed25519Signature, Vec<u8>, crypto::Ed25519);
macro_rules! impl_hash_type {
    ($name:ident, $byte_count:expr) => {
        #[wasm_bindgen]
        #[derive(Debug, Clone, Eq, Hash, Ord, PartialEq, PartialOrd)]
        pub struct $name(pub (crate) [u8; $byte_count]);

        // hash types are the only types in this library to not expect the entire CBOR structure.
        // There is no CBOR binary tag here just the raw hash bytes.
        from_bytes!($name, bytes, {
            use std::convert::TryInto;
            match bytes.len() {
                $byte_count => Ok($name(bytes[..$byte_count].try_into().unwrap())),
                other_len => {
                    let cbor_error = cbor_event::Error::WrongLen($byte_count, cbor_event::Len::Len(other_len as u64), "hash length");
                    Err(DeserializeError::new(stringify!($name), DeserializeFailure::CBOR(cbor_error)))
                },
            }
        });

        #[wasm_bindgen]
        impl $name {
            // hash types are the only types in this library to not give the entire CBOR structure.
            // There is no CBOR binary tag here just the raw hash bytes.
            pub fn to_bytes(&self) -> Vec<u8> {
                self.0.to_vec()
            }

            pub fn to_bech32(&self, prefix: &str) -> Result<String, JsError> {
                bech32::encode(&prefix, self.to_bytes().to_base32())
                    .map_err(|e| JsError::from_str(&format! {"{:?}", e}))
            }
        
            pub fn from_bech32(bech_str: &str) -> Result<$name, JsError> {
                let (_hrp, u5data) = bech32::decode(bech_str).map_err(|e| JsError::from_str(&e.to_string()))?;
                let data: Vec<u8> = bech32::FromBase32::from_base32(&u5data).unwrap();
                Ok(Self::from_bytes(data)?)
            }

            pub fn to_hex(&self) -> String {
                hex::encode(&self.0)
            }

            pub fn from_hex(hex: &str) -> Result<$name, JsError> {
                let bytes = hex::decode(hex).map_err(|e| JsError::from_str(&format!("hex decode failed: {}", e)))?;
                Self::from_bytes(bytes).map_err(|e| JsError::from_str(&format!("{:?}", e)))
            }
        }

        // associated consts are not supported in wasm_bindgen
        impl $name {
            pub const BYTE_COUNT: usize = $byte_count;
        }

        // can't expose [T; N] to wasm for new() but it's useful internally so we implement From trait
        impl From<[u8; $byte_count]> for $name {
            fn from(bytes: [u8; $byte_count]) -> Self {
                Self(bytes)
            }
        }

        impl cbor_event::se::Serialize for $name {
            fn serialize<'se, W: std::io::Write>(&self, serializer: &'se mut Serializer<W>) -> cbor_event::Result<&'se mut Serializer<W>> {
                serializer.write_bytes(self.0)
            }
        }

        impl Deserialize for $name {
            fn deserialize<R: std::io::BufRead>(raw: &mut Deserializer<R>) -> Result<Self, DeserializeError> {
                use std::convert::TryInto;
                (|| -> Result<Self, DeserializeError> {
                    let bytes = raw.bytes()?;
                    if bytes.len() != $byte_count {
                        return Err(DeserializeFailure::CBOR(cbor_event::Error::WrongLen($byte_count, cbor_event::Len::Len(bytes.len() as u64), "hash length")).into());
                    }
                    Ok($name(bytes[..$byte_count].try_into().unwrap()))
                })().map_err(|e| e.annotate(stringify!($name)))
            }
        }

        impl serde::Serialize for $name {
            fn serialize<S>(&self, serializer: S) -> Result<S::Ok, S::Error>
            where S: serde::Serializer {
                serializer.serialize_str(&self.to_hex())
            }
        }
        
        impl <'de> serde::de::Deserialize<'de> for $name {
            fn deserialize<D>(deserializer: D) -> Result<Self, D::Error> where
            D: serde::de::Deserializer<'de> {
                let s = <String as serde::de::Deserialize>::deserialize(deserializer)?;
                $name::from_hex(&s).map_err(|_e| serde::de::Error::invalid_value(serde::de::Unexpected::Str(&s), &"hex bytes for hash"))
            }
        }
        
        impl JsonSchema for $name {
            fn schema_name() -> String { String::from(stringify!($name)) }
            fn json_schema(gen: &mut schemars::gen::SchemaGenerator) -> schemars::schema::Schema { String::json_schema(gen) }
            fn is_referenceable() -> bool { String::is_referenceable() }
        }
    }
}


#[wasm_bindgen]
pub struct LegacyDaedalusPrivateKey(pub (crate) crypto::SecretKey<crypto::LegacyDaedalus>);

#[wasm_bindgen]
impl LegacyDaedalusPrivateKey {
    pub fn from_bytes(bytes: &[u8]) -> Result<LegacyDaedalusPrivateKey, JsError> {
        crypto::SecretKey::<crypto::LegacyDaedalus>::from_binary(bytes)
            .map_err(|e| JsError::from_str(&format!("{}", e)))
            .map(LegacyDaedalusPrivateKey)
    }

    pub fn as_bytes(&self) -> Vec<u8> {
        self.0.as_ref().to_vec()
    }

    pub fn chaincode(&self) -> Vec<u8> {
        const ED25519_PRIVATE_KEY_LENGTH: usize = 64;
        const XPRV_SIZE: usize = 96;
        self.0.as_ref()[ED25519_PRIVATE_KEY_LENGTH..XPRV_SIZE].to_vec()
    }
}

impl_hash_type!(Ed25519KeyHash, 28);
impl_hash_type!(ScriptHash, 28);
impl_hash_type!(TransactionHash, 32);
impl_hash_type!(GenesisDelegateHash, 28);
impl_hash_type!(GenesisHash, 28);
impl_hash_type!(AuxiliaryDataHash, 32);
impl_hash_type!(PoolMetadataHash, 32);
impl_hash_type!(VRFKeyHash, 32);
impl_hash_type!(BlockHash, 32);
impl_hash_type!(DataHash, 32);
impl_hash_type!(ScriptDataHash, 32);
// We might want to make these two vkeys normal classes later but for now it's just arbitrary bytes for us (used in block parsing)
impl_hash_type!(VRFVKey, 32);
impl_hash_type!(KESVKey, 32);
// same for this signature
//impl_hash_type!(KESSignature, 448);
// TODO: when >32 size trait implementations are out of nightly and into stable
// remove the following manual struct definition and use the above macro again if we
// don't have proper crypto implementations for it.
#[wasm_bindgen]
#[derive(Debug, Clone, Eq, Hash, Ord, PartialEq, PartialOrd)]
pub struct KESSignature(pub (crate) Vec<u8>);

#[wasm_bindgen]
impl KESSignature {
    pub fn to_bytes(&self) -> Vec<u8> {
        self.0.clone()
    }
}

// associated consts are not supported in wasm_bindgen
impl KESSignature {
    pub const BYTE_COUNT: usize = 448;
}

from_bytes!(KESSignature, bytes, {
    match bytes.len() {
        Self::BYTE_COUNT => Ok(KESSignature(bytes)),
        other_len => {
            let cbor_error = cbor_event::Error::WrongLen(Self::BYTE_COUNT as u64, cbor_event::Len::Len(other_len as u64), "hash length");
            Err(DeserializeError::new("KESSignature", DeserializeFailure::CBOR(cbor_error)))
        },
    }
});

impl cbor_event::se::Serialize for KESSignature {
    fn serialize<'se, W: std::io::Write>(&self, serializer: &'se mut Serializer<W>) -> cbor_event::Result<&'se mut Serializer<W>> {
        serializer.write_bytes(&self.0)
    }
}

impl Deserialize for KESSignature {
    fn deserialize<R: std::io::BufRead>(raw: &mut Deserializer<R>) -> Result<Self, DeserializeError> {
        (|| -> Result<Self, DeserializeError> {
            let bytes = raw.bytes()?;
            if bytes.len() != Self::BYTE_COUNT {
                return Err(DeserializeFailure::CBOR(cbor_event::Error::WrongLen(Self::BYTE_COUNT as u64, cbor_event::Len::Len(bytes.len() as u64), "hash length")).into());
            }
            Ok(KESSignature(bytes))
        })().map_err(|e| e.annotate("KESSignature"))
    }
}

impl serde::Serialize for KESSignature {
    fn serialize<S>(&self, serializer: S) -> Result<S::Ok, S::Error>
    where S: serde::Serializer {
        serializer.serialize_str(&hex::encode(self.to_bytes()))
    }
}

impl <'de> serde::de::Deserialize<'de> for KESSignature {
    fn deserialize<D>(deserializer: D) -> Result<Self, D::Error> where
    D: serde::de::Deserializer<'de> {
        let s = <String as serde::de::Deserialize>::deserialize(deserializer)?;
        if let Ok(hex_bytes) = hex::decode(s.clone()) {
            if let Ok(sig) = KESSignature::from_bytes(hex_bytes) {
                return Ok(sig);
            }
        }
        Err(serde::de::Error::invalid_value(serde::de::Unexpected::Str(&s), &"hex bytes for KESSignature"))
    }
}

impl JsonSchema for KESSignature {
    fn schema_name() -> String { String::from("KESSignature") }
    fn json_schema(gen: &mut schemars::gen::SchemaGenerator) -> schemars::schema::Schema { String::json_schema(gen) }
    fn is_referenceable() -> bool { String::is_referenceable() }
}

// Evolving nonce type (used for Update's crypto)
#[wasm_bindgen]
#[derive(Clone, Debug, Eq, Ord, PartialEq, PartialOrd, serde::Serialize, serde::Deserialize, JsonSchema)]
pub struct Nonce {
    hash: Option<[u8; 32]>,
}

to_from_bytes!(Nonce);

// can't export consts via wasm_bindgen
impl Nonce {
    pub const HASH_LEN: usize = 32;
}

#[wasm_bindgen]
impl Nonce {
    pub fn new_identity() -> Nonce {
        Self {
            hash: None,
        }
    }

    pub fn new_from_hash(hash: Vec<u8>) -> Result<Nonce, JsError> {
        use std::convert::TryInto;
        match hash[..Self::HASH_LEN].try_into() {
            Ok(bytes_correct_size) => Ok(Self {
                hash: Some(bytes_correct_size),
            }),
            Err(e) => Err(JsError::from_str(&e.to_string())),
        }
    }

    pub fn get_hash(&self) -> Option<Vec<u8>> {
        Some(self.hash?.to_vec())

    }
}

impl cbor_event::se::Serialize for Nonce {
    fn serialize<'se, W: std::io::Write>(&self, serializer: &'se mut Serializer<W>) -> cbor_event::Result<&'se mut Serializer<W>> {
        match &self.hash {
            Some(hash) => {
                serializer.write_array(cbor_event::Len::Len(2))?;
                serializer.write_unsigned_integer(1)?;
                serializer.write_bytes(hash)
            },
            None => {
                serializer.write_array(cbor_event::Len::Len(1))?;
                serializer.write_unsigned_integer(0)
            },
        }
    }
}

impl Deserialize for Nonce {
    fn deserialize<R: std::io::BufRead>(raw: &mut Deserializer<R>) -> Result<Self, DeserializeError> {
        (|| -> Result<Self, DeserializeError> {
            let len = raw.array()?;
            let hash = match raw.unsigned_integer()? {
                0 => None,
                1 => {
                    let bytes = raw.bytes()?;
                    if bytes.len() != Self::HASH_LEN {
                        return Err(DeserializeFailure::CBOR(cbor_event::Error::WrongLen(Self::HASH_LEN as u64, cbor_event::Len::Len(bytes.len() as u64), "hash length")).into());
                    }
                    Some(bytes[..Self::HASH_LEN].try_into().unwrap())
                },
                _ => return Err(DeserializeFailure::NoVariantMatched.into()),
            };
            match len {
                cbor_event::Len::Len(n) => {
                    let correct_len = match n {
                        1 => hash.is_none(),
                        2 => hash.is_some(),
                        _ => false,
                    };
                    if !correct_len {
                        return Err(DeserializeFailure::NoVariantMatched.into());
                    }
                },
                cbor_event::Len::Indefinite => match raw.special()? {
                    CBORSpecial::Break => /* it's ok */(),
                    _ => return Err(DeserializeFailure::EndingBreakMissing.into()),
                },
            };
            Ok(Self {
                hash,
            })
        })().map_err(|e| e.annotate(stringify!($name)))
    }
}

#[wasm_bindgen]
#[derive(Clone, Debug, Eq, Ord, PartialEq, PartialOrd, serde::Serialize, serde::Deserialize, JsonSchema)]
pub struct VRFCert {
    output: Vec<u8>,
    proof: Vec<u8>,
}

impl VRFCert {
    pub const PROOF_LEN: usize = 80;
}

to_from_bytes!(VRFCert);

to_from_json!(VRFCert);

#[wasm_bindgen]
impl VRFCert {
    pub fn output(&self) -> Vec<u8> {
        self.output.clone()
    }

    pub fn proof(&self) -> Vec<u8> {
        self.proof.clone()
    }

    pub fn new(output: Vec<u8>, proof: Vec<u8>) -> Result<VRFCert, JsError> {
        if proof.len() != Self::PROOF_LEN {
            return Err(JsError::from_str(&format!("proof len must be {} - found {}", Self::PROOF_LEN, proof.len())));
        }
        Ok(Self {
            output: output,
            proof: proof,
        })
    }
}

impl cbor_event::se::Serialize for VRFCert {
    fn serialize<'se, W: Write>(&self, serializer: &'se mut Serializer<W>) -> cbor_event::Result<&'se mut Serializer<W>> {
        serializer.write_array(cbor_event::Len::Len(2))?;
        serializer.write_bytes(&self.output)?;
        serializer.write_bytes(&self.proof)?;
        Ok(serializer)
    }
}

impl Deserialize for VRFCert {
    fn deserialize<R: BufRead + Seek>(raw: &mut Deserializer<R>) -> Result<Self, DeserializeError> {
        (|| -> Result<_, DeserializeError> {
            let len = raw.array()?;
            let output = (|| -> Result<_, DeserializeError> {
                Ok(raw.bytes()?)
            })().map_err(|e| e.annotate("output"))?;
            let proof = (|| -> Result<_, DeserializeError> {
                Ok(raw.bytes()?)
            })().map_err(|e| e.annotate("proof"))?;
            if proof.len() != Self::PROOF_LEN {
                return Err(DeserializeFailure::CBOR(cbor_event::Error::WrongLen(Self::PROOF_LEN as u64, cbor_event::Len::Len(proof.len() as u64), "proof length")).into());
            }
            match len {
                cbor_event::Len::Len(_) => /* TODO: check finite len somewhere */(),
                cbor_event::Len::Indefinite => match raw.special()? {
                    CBORSpecial::Break => /* it's ok */(),
                    _ => return Err(DeserializeFailure::EndingBreakMissing.into()),
                },
            }
            Ok(VRFCert {
                output,
                proof,
            })
        })().map_err(|e| e.annotate("VRFCert"))
    }
}

#[cfg(test)]
mod tests {
    use super::*;

    #[test]
    fn nonce_identity() {
        let orig = Nonce::new_identity();
        let deser = Nonce::deserialize(&mut Deserializer::from(std::io::Cursor::new(orig.to_bytes()))).unwrap();
        assert_eq!(orig.to_bytes(), deser.to_bytes());
    }

    #[test]
    fn nonce_hash() {
        let orig = Nonce::new_from_hash(vec![0, 1, 2, 3, 4, 5, 6, 7, 8, 9, 10, 11, 12, 13, 14, 15, 16, 17, 18, 19, 20, 21, 22, 23, 24, 25, 26, 27, 28, 29, 30, 31]).unwrap();
        let deser = Nonce::deserialize(&mut Deserializer::from(std::io::Cursor::new(orig.to_bytes()))).unwrap();
        assert_eq!(orig.to_bytes(), deser.to_bytes());
    }

    #[test]
    fn xprv_128_test() {
        // art forum devote street sure rather head chuckle guard poverty release quote oak craft enemy
        let entropy = [0x0c, 0xcb, 0x74, 0xf3, 0x6b, 0x7d, 0xa1, 0x64, 0x9a, 0x81, 0x44, 0x67, 0x55, 0x22, 0xd4, 0xd8, 0x09, 0x7c, 0x64, 0x12];
        let root_key = Bip32PrivateKey::from_bip39_entropy(&entropy, &[]);

        assert_eq!(hex::encode(&root_key.as_bytes()), "b8f2bece9bdfe2b0282f5bad705562ac996efb6af96b648f4445ec44f47ad95c10e3d72f26ed075422a36ed8585c745a0e1150bcceba2357d058636991f38a3791e248de509c070d812ab2fda57860ac876bc489192c1ef4ce253c197ee219a4");
        let xprv_128 = root_key.to_128_xprv();
        // test the 128 xprv is the right format
        assert_eq!(hex::encode(&xprv_128), "b8f2bece9bdfe2b0282f5bad705562ac996efb6af96b648f4445ec44f47ad95c10e3d72f26ed075422a36ed8585c745a0e1150bcceba2357d058636991f38a37cf76399a210de8720e9fa894e45e41e29ab525e30bc402801c076250d1585bcd91e248de509c070d812ab2fda57860ac876bc489192c1ef4ce253c197ee219a4");
        let root_key_copy = Bip32PrivateKey::from_128_xprv(&xprv_128).unwrap();

        // test converting to and back is equivalent to the identity function
        assert_eq!(root_key.to_bech32(), root_key_copy.to_bech32());
    }

    #[test]
    fn chaincode_gen() {
        // art forum devote street sure rather head chuckle guard poverty release quote oak craft enemy
        let entropy = [0x0c, 0xcb, 0x74, 0xf3, 0x6b, 0x7d, 0xa1, 0x64, 0x9a, 0x81, 0x44, 0x67, 0x55, 0x22, 0xd4, 0xd8, 0x09, 0x7c, 0x64, 0x12];
        let root_key = Bip32PrivateKey::from_bip39_entropy(&entropy, &[]);

        let prv_chaincode = root_key.chaincode();
        assert_eq!(hex::encode(&prv_chaincode), "91e248de509c070d812ab2fda57860ac876bc489192c1ef4ce253c197ee219a4");

        let pub_chaincode = root_key.to_public().chaincode();
        assert_eq!(hex::encode(&pub_chaincode), "91e248de509c070d812ab2fda57860ac876bc489192c1ef4ce253c197ee219a4");
    }

    #[test]
    fn private_key_from_bech32() {
        let pk = PrivateKey::generate_ed25519().unwrap();
        let pk_ext = PrivateKey::generate_ed25519extended().unwrap();

        assert_eq!(
            PrivateKey::from_bech32(&pk.to_bech32()).unwrap().as_bytes(),
            pk.as_bytes(),
        );
        assert_eq!(
            PrivateKey::from_bech32(&pk_ext.to_bech32()).unwrap().as_bytes(),
            pk_ext.as_bytes(),
        );

        let er = PrivateKey::from_bech32("qwe");
        assert!(er.is_err());
    }
}<|MERGE_RESOLUTION|>--- conflicted
+++ resolved
@@ -350,11 +350,7 @@
 }
 
 #[wasm_bindgen]
-<<<<<<< HEAD
-#[derive(Clone, serde::Serialize, serde::Deserialize, JsonSchema)]
-=======
-#[derive(Clone, Debug, Eq, PartialEq)]
->>>>>>> 641a4397
+#[derive(Clone, Debug, Eq, PartialEq, serde::Serialize, serde::Deserialize, JsonSchema)]
 pub struct Vkey(PublicKey);
 
 to_from_bytes!(Vkey);
@@ -434,11 +430,7 @@
 }
 
 #[wasm_bindgen]
-<<<<<<< HEAD
-#[derive(Clone, serde::Serialize, serde::Deserialize, JsonSchema)]
-=======
-#[derive(Clone, Debug, Eq, PartialEq)]
->>>>>>> 641a4397
+#[derive(Clone, Debug, Eq, PartialEq, serde::Serialize, serde::Deserialize, JsonSchema)]
 pub struct Vkeywitness {
     vkey: Vkey,
     signature: Ed25519Signature,
@@ -501,13 +493,8 @@
 }
 
 #[wasm_bindgen]
-<<<<<<< HEAD
-#[derive(Clone, serde::Serialize, serde::Deserialize, JsonSchema)]
+#[derive(Clone, Debug, Eq, PartialEq, serde::Serialize, serde::Deserialize, JsonSchema)]
 pub struct Vkeywitnesses(Vec<Vkeywitness>);
-=======
-#[derive(Clone, Debug, Eq, PartialEq)]
-pub struct Vkeywitnesses(pub(crate) Vec<Vkeywitness>);
->>>>>>> 641a4397
 
 #[wasm_bindgen]
 impl Vkeywitnesses {
@@ -557,11 +544,7 @@
 }
 
 #[wasm_bindgen]
-<<<<<<< HEAD
-#[derive(Clone, serde::Serialize, serde::Deserialize, JsonSchema)]
-=======
-#[derive(Clone, Debug, Eq, PartialEq)]
->>>>>>> 641a4397
+#[derive(Clone, Debug, Eq, PartialEq, serde::Serialize, serde::Deserialize, JsonSchema)]
 pub struct BootstrapWitness {
     vkey: Vkey,
     signature: Ed25519Signature,
@@ -654,11 +637,7 @@
 
 
 #[wasm_bindgen]
-<<<<<<< HEAD
-#[derive(Clone, serde::Serialize, serde::Deserialize, JsonSchema)]
-=======
-#[derive(Clone, Debug, Eq, PartialEq)]
->>>>>>> 641a4397
+#[derive(Clone, Debug, Eq, PartialEq, serde::Serialize, serde::Deserialize, JsonSchema)]
 pub struct BootstrapWitnesses(Vec<BootstrapWitness>);
 
 #[wasm_bindgen]
@@ -788,7 +767,7 @@
                 serializer.serialize_str(&self.to_hex())
             }
         }
-        
+
         impl <'de> serde::de::Deserialize<'de> for $name {
             fn deserialize<D>(deserializer: D) -> Result<Self, D::Error> where
             D: serde::de::Deserializer<'de> {
@@ -796,7 +775,7 @@
                 $name::from_hex(&s).map_err(|_e| serde::de::Error::invalid_value(serde::de::Unexpected::Str(&s), &"hex bytes for signature"))
             }
         }
-        
+
         impl JsonSchema for $name {
             fn schema_name() -> String { String::from(stringify!($name)) }
             fn json_schema(gen: &mut schemars::gen::SchemaGenerator) -> schemars::schema::Schema { String::json_schema(gen) }
@@ -891,7 +870,7 @@
                 serializer.serialize_str(&self.to_hex())
             }
         }
-        
+
         impl <'de> serde::de::Deserialize<'de> for $name {
             fn deserialize<D>(deserializer: D) -> Result<Self, D::Error> where
             D: serde::de::Deserializer<'de> {
@@ -899,7 +878,7 @@
                 $name::from_hex(&s).map_err(|_e| serde::de::Error::invalid_value(serde::de::Unexpected::Str(&s), &"hex bytes for hash"))
             }
         }
-        
+
         impl JsonSchema for $name {
             fn schema_name() -> String { String::from(stringify!($name)) }
             fn json_schema(gen: &mut schemars::gen::SchemaGenerator) -> schemars::schema::Schema { String::json_schema(gen) }
