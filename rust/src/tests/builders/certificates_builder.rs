use crate::fakes::{
    fake_genesis_delegate_hash, fake_genesis_hash, fake_key_hash, fake_pool_metadata_hash,
    fake_vrf_key_hash,
};
use crate::*;

#[test]
fn certificatess_builder_deposit_test() {
    let mut builder = CertificatesBuilder::new();
    let pool_deposit = 100u64;
    let key_deposit = 200u64;
    let key_deposit_form_args = 201u64;
    let drep_reg_deposit = 400u64;

    let committee_hot_key_dereg_cert =
        CommitteeColdResign::new(&Credential::from_keyhash(&fake_key_hash(1)));
    let committee_hot_key_dereg_cert_wrapped =
        Certificate::new_committee_cold_resign(&committee_hot_key_dereg_cert);

    let committee_hot_key_reg_cert = CommitteeHotAuth::new(
        &Credential::from_keyhash(&fake_key_hash(2)),
        &Credential::from_keyhash(&fake_key_hash(3)),
    );
    let committee_hot_key_reg_cert_wrapped =
        Certificate::new_committee_hot_auth(&committee_hot_key_reg_cert);

    let drep_reg_cert = DrepRegistration::new(
        &Credential::from_keyhash(&fake_key_hash(4)),
        &Coin::from(drep_reg_deposit),
    );
    let drep_reg_cert_wrapped = Certificate::new_drep_registration(&drep_reg_cert);

    let drep_dereg_cert = DrepDeregistration::new(
        &Credential::from_keyhash(&fake_key_hash(5)),
        &Coin::from(drep_reg_deposit),
    );
    let drep_dereg_cert_wrapped = Certificate::new_drep_deregistration(&drep_dereg_cert);

    let drep_update_cert = DrepUpdate::new(&Credential::from_keyhash(&fake_key_hash(6)));
    let cdrep_update_cert_wrapped = Certificate::new_drep_update(&drep_update_cert);

    let genesis_key_deleg_cert = GenesisKeyDelegation::new(
        &fake_genesis_hash(7),
        &fake_genesis_delegate_hash(8),
        &fake_vrf_key_hash(9),
    );
    let genesis_key_deleg_cert_wrapped =
        Certificate::new_genesis_key_delegation(&genesis_key_deleg_cert);

    let mir_cert = MoveInstantaneousReward::new_to_other_pot(MIRPot::Reserves, &Coin::from(100u64));
    let mir_cert_wrapped = Certificate::new_move_instantaneous_rewards_cert(
        &MoveInstantaneousRewardsCert::new(&mir_cert),
    );

    let staking_cred = Credential::from_keyhash(&fake_key_hash(10));
<<<<<<< HEAD
    let reward_address = RewardAddress::new(NetworkInfo::testnet().network_id(), &staking_cred);
    let mut owners = Ed25519KeyHashesSet::new();
=======
    let reward_address = RewardAddress::new(NetworkInfo::testnet_preprod().network_id(), &staking_cred);
    let mut owners = Ed25519KeyHashes::new();
>>>>>>> 190b8250
    owners.add(&fake_key_hash(11));
    owners.add(&fake_key_hash(12));
    let relays = Relays::new();
    let matadata = PoolMetadata::new(
        &URL::new("https://iohk.io".to_string()).unwrap(),
        &fake_pool_metadata_hash(5),
    );

    let params = PoolParams::new(
        &fake_key_hash(13),
        &fake_vrf_key_hash(15),
        &Coin::from(100u64),
        &Coin::from(200u64),
        &UnitInterval::new(&BigNum::from(110u64), &BigNum::from(220u64)),
        &reward_address,
        &owners,
        &relays,
        Some(matadata),
    );

    let pool_reg_cert = PoolRegistration::new(&params);
    let pool_reg_cert_wrapped = Certificate::new_pool_registration(&pool_reg_cert);

    let pool_ret_cert = PoolRetirement::new(&fake_key_hash(16), Epoch::from(100u32));
    let pool_ret_cert_wrapped = Certificate::new_pool_retirement(&pool_ret_cert);

    let drep = DRep::new_key_hash(&fake_key_hash(17));
    let stake_vote_deleg_cert = StakeAndVoteDelegation::new(
        &Credential::from_keyhash(&fake_key_hash(18)),
        &fake_key_hash(19),
        &drep,
    );
    let stake_vote_deleg_cert_wrapped =
        Certificate::new_stake_and_vote_delegation(&stake_vote_deleg_cert);

    let stake_deleg_cert = StakeDelegation::new(
        &Credential::from_keyhash(&fake_key_hash(20)),
        &fake_key_hash(21),
    );
    let stake_deleg_cert_wrapped = Certificate::new_stake_delegation(&stake_deleg_cert);

    let stake_dereg_cert = StakeDeregistration::new(&Credential::from_keyhash(&fake_key_hash(22)));
    let stake_dereg_cert_wrapped = Certificate::new_stake_deregistration(&stake_dereg_cert);

    let stake_dereg_with_coin_cert =
        StakeDeregistration::new_with_coin(
            &Credential::from_keyhash(&fake_key_hash(22)),
            &Coin::from(key_deposit_form_args),
        );
    let stake_dereg_with_coint_wrapped = Certificate::new_stake_deregistration(&stake_dereg_with_coin_cert);

    let stake_reg_cert = StakeRegistration::new(&Credential::from_keyhash(&fake_key_hash(23)));
    let stake_reg_cert_wrapped = Certificate::new_stake_registration(&stake_reg_cert);

    let stake_reg_with_coin_cert =
        StakeRegistration::new_with_coin(
            &Credential::from_keyhash(&fake_key_hash(23)),
            &Coin::from(key_deposit_form_args),
        );
    let stake_reg_with_coint_wrapped = Certificate::new_stake_registration(&stake_reg_with_coin_cert);

    let stake_reg_deleg_cert = StakeRegistrationAndDelegation::new(
        &Credential::from_keyhash(&fake_key_hash(23)),
        &fake_key_hash(24),
        &Coin::from(key_deposit_form_args),
    );
    let stake_reg_deleg_cert_wrapped = Certificate::new_stake_registration_and_delegation(&stake_reg_deleg_cert);

    let drep = DRep::new_key_hash(&fake_key_hash(25));
    let stake_vote_reg_deleg_cert = StakeVoteRegistrationAndDelegation::new(
        &Credential::from_keyhash(&fake_key_hash(26)),
        &fake_key_hash(27),
        &drep,
        &Coin::from(key_deposit_form_args),
    );
    let stake_vote_reg_deleg_cert_wrapped = Certificate::new_stake_vote_registration_and_delegation(&stake_vote_reg_deleg_cert);

    let drep = DRep::new_key_hash(&fake_key_hash(28));
    let vote_deleg_cert = VoteDelegation::new(&Credential::from_keyhash(&fake_key_hash(29)), &drep);
    let vote_deleg_cert_wrapped = Certificate::new_vote_delegation(&vote_deleg_cert);

    let drep = DRep::new_key_hash(&fake_key_hash(30));
    let vote_reg_deleg_cert = VoteRegistrationAndDelegation::new(
        &Credential::from_keyhash(&fake_key_hash(31)),
        &drep,
        &Coin::from(key_deposit_form_args),
    );
    let vote_reg_deleg_cert_wrapped = Certificate::new_vote_registration_and_delegation(&vote_reg_deleg_cert);

    builder.add(&committee_hot_key_dereg_cert_wrapped).unwrap();
    builder.add(&committee_hot_key_reg_cert_wrapped).unwrap();
    builder.add(&drep_reg_cert_wrapped).unwrap();
    builder.add(&drep_dereg_cert_wrapped).unwrap();
    builder.add(&cdrep_update_cert_wrapped).unwrap();
    builder.add(&genesis_key_deleg_cert_wrapped).unwrap();
    builder.add(&mir_cert_wrapped).unwrap();
    builder.add(&pool_reg_cert_wrapped).unwrap();
    builder.add(&pool_ret_cert_wrapped).unwrap();
    builder.add(&stake_vote_deleg_cert_wrapped).unwrap();
    builder.add(&stake_deleg_cert_wrapped).unwrap();
    builder.add(&stake_dereg_cert_wrapped).unwrap();
    builder.add(&stake_dereg_with_coint_wrapped).unwrap();
    builder.add(&stake_reg_cert_wrapped).unwrap();
    builder.add(&stake_reg_with_coint_wrapped).unwrap();
    builder.add(&stake_reg_deleg_cert_wrapped).unwrap();
    builder.add(&stake_vote_reg_deleg_cert_wrapped).unwrap();
    builder.add(&vote_deleg_cert_wrapped).unwrap();
    builder.add(&vote_reg_deleg_cert_wrapped).unwrap();

    let builder_deposit = builder.get_certificates_deposit(
        &Coin::from(pool_deposit),
        &Coin::from(key_deposit),
    ).unwrap();

    let expected_deposit = Coin::from(
        pool_deposit
            + key_deposit
            + drep_reg_deposit
            + (key_deposit_form_args * 4));

    assert_eq!(builder_deposit, expected_deposit);
}

#[test]
fn certificatess_builder_no_deposit_test() {
    let mut builder = CertificatesBuilder::new();
    let pool_deposit = 100u64;
    let key_deposit = 200u64;
    let key_deposit_form_args = 201u64;
    let drep_reg_deposit = 400u64;

    let committee_hot_key_dereg_cert =
        CommitteeColdResign::new(&Credential::from_keyhash(&fake_key_hash(1)));
    let committee_hot_key_dereg_cert_wrapped =
        Certificate::new_committee_cold_resign(&committee_hot_key_dereg_cert);

    let committee_hot_key_reg_cert = CommitteeHotAuth::new(
        &Credential::from_keyhash(&fake_key_hash(2)),
        &Credential::from_keyhash(&fake_key_hash(3)),
    );
    let committee_hot_key_reg_cert_wrapped =
        Certificate::new_committee_hot_auth(&committee_hot_key_reg_cert);

    let drep_dereg_cert = DrepDeregistration::new(
        &Credential::from_keyhash(&fake_key_hash(5)),
        &Coin::from(drep_reg_deposit),
    );
    let drep_dereg_cert_wrapped = Certificate::new_drep_deregistration(&drep_dereg_cert);

    let drep_update_cert = DrepUpdate::new(&Credential::from_keyhash(&fake_key_hash(6)));
    let cdrep_update_cert_wrapped = Certificate::new_drep_update(&drep_update_cert);

    let genesis_key_deleg_cert = GenesisKeyDelegation::new(
        &fake_genesis_hash(7),
        &fake_genesis_delegate_hash(8),
        &fake_vrf_key_hash(9),
    );
    let genesis_key_deleg_cert_wrapped =
        Certificate::new_genesis_key_delegation(&genesis_key_deleg_cert);

    let mir_cert = MoveInstantaneousReward::new_to_other_pot(MIRPot::Reserves, &Coin::from(100u64));
    let mir_cert_wrapped = Certificate::new_move_instantaneous_rewards_cert(
        &MoveInstantaneousRewardsCert::new(&mir_cert),
    );

    let staking_cred = Credential::from_keyhash(&fake_key_hash(10));
<<<<<<< HEAD
    let reward_address = RewardAddress::new(NetworkInfo::testnet().network_id(), &staking_cred);
    let mut owners = Ed25519KeyHashesSet::new();
=======
    let reward_address = RewardAddress::new(NetworkInfo::testnet_preprod().network_id(), &staking_cred);
    let mut owners = Ed25519KeyHashes::new();
>>>>>>> 190b8250
    owners.add(&fake_key_hash(11));
    owners.add(&fake_key_hash(12));
    let relays = Relays::new();
    let matadata = PoolMetadata::new(
        &URL::new("https://iohk.io".to_string()).unwrap(),
        &fake_pool_metadata_hash(5),
    );

    let params = PoolParams::new(
        &fake_key_hash(13),
        &fake_vrf_key_hash(15),
        &Coin::from(100u64),
        &Coin::from(200u64),
        &UnitInterval::new(&BigNum::from(110u64), &BigNum::from(220u64)),
        &reward_address,
        &owners,
        &relays,
        Some(matadata),
    );

    let pool_ret_cert = PoolRetirement::new(&fake_key_hash(16), Epoch::from(100u32));
    let pool_ret_cert_wrapped = Certificate::new_pool_retirement(&pool_ret_cert);

    let drep = DRep::new_key_hash(&fake_key_hash(17));
    let stake_vote_deleg_cert = StakeAndVoteDelegation::new(
        &Credential::from_keyhash(&fake_key_hash(18)),
        &fake_key_hash(19),
        &drep,
    );
    let stake_vote_deleg_cert_wrapped =
        Certificate::new_stake_and_vote_delegation(&stake_vote_deleg_cert);

    let stake_deleg_cert = StakeDelegation::new(
        &Credential::from_keyhash(&fake_key_hash(20)),
        &fake_key_hash(21),
    );
    let stake_deleg_cert_wrapped = Certificate::new_stake_delegation(&stake_deleg_cert);

    let stake_dereg_cert = StakeDeregistration::new(&Credential::from_keyhash(&fake_key_hash(22)));
    let stake_dereg_cert_wrapped = Certificate::new_stake_deregistration(&stake_dereg_cert);

    let stake_dereg_with_coin_cert =
        StakeDeregistration::new_with_coin(
            &Credential::from_keyhash(&fake_key_hash(22)),
            &Coin::from(key_deposit_form_args),
        );
    let stake_dereg_with_coint_wrapped = Certificate::new_stake_deregistration(&stake_dereg_with_coin_cert);

    let drep = DRep::new_key_hash(&fake_key_hash(28));
    let vote_deleg_cert = VoteDelegation::new(&Credential::from_keyhash(&fake_key_hash(29)), &drep);
    let vote_deleg_cert_wrapped = Certificate::new_vote_delegation(&vote_deleg_cert);

    builder.add(&committee_hot_key_dereg_cert_wrapped).unwrap();
    builder.add(&committee_hot_key_reg_cert_wrapped).unwrap();
    builder.add(&drep_dereg_cert_wrapped).unwrap();
    builder.add(&cdrep_update_cert_wrapped).unwrap();
    builder.add(&genesis_key_deleg_cert_wrapped).unwrap();
    builder.add(&mir_cert_wrapped).unwrap();
    builder.add(&pool_ret_cert_wrapped).unwrap();
    builder.add(&stake_vote_deleg_cert_wrapped).unwrap();
    builder.add(&stake_deleg_cert_wrapped).unwrap();
    builder.add(&stake_dereg_cert_wrapped).unwrap();
    builder.add(&stake_dereg_with_coint_wrapped).unwrap();
    builder.add(&vote_deleg_cert_wrapped).unwrap();

    let builder_deposit = builder.get_certificates_deposit(
        &Coin::from(pool_deposit),
        &Coin::from(key_deposit),
    ).unwrap();

    let expected_deposit = Coin::zero();

    assert_eq!(builder_deposit, expected_deposit);
}

#[test]
fn certificatess_builder_req_signers_test() {
    let mut builder = CertificatesBuilder::new();
    let pool_deposit = 100u64;
    let key_deposit = 200u64;
    let key_deposit_form_args = 201u64;
    let drep_reg_deposit = 400u64;

    let key_hash_1 = fake_key_hash(1);
    let key_hash_2 = fake_key_hash(2);
    let key_hash_3 = fake_key_hash(3);
    let key_hash_4 = fake_key_hash(4);
    let key_hash_5 = fake_key_hash(5);
    let key_hash_6 = fake_key_hash(6);
    let key_hash_8 = fake_key_hash(8);
    let key_hash_10 = fake_key_hash(10);
    let key_hash_11 = fake_key_hash(11);
    let key_hash_12 = fake_key_hash(12);
    let key_hash_13 = fake_key_hash(13);
    let key_hash_15 = fake_key_hash(15);
    let key_hash_16 = fake_key_hash(16);
    let key_hash_17 = fake_key_hash(17);
    let key_hash_18 = fake_key_hash(18);
    let key_hash_19 = fake_key_hash(19);
    let key_hash_20 = fake_key_hash(20);
    let key_hash_21 = fake_key_hash(21);
    let key_hash_22 = fake_key_hash(22);
    let key_hash_23 = fake_key_hash(23);
    let key_hash_24 = fake_key_hash(24);
    let key_hash_25 = fake_key_hash(25);
    let key_hash_26 = fake_key_hash(26);
    let key_hash_27 = fake_key_hash(27);
    let key_hash_28 = fake_key_hash(28);
    let key_hash_29 = fake_key_hash(29);
    let key_hash_30 = fake_key_hash(30);
    let key_hash_31 = fake_key_hash(31);
    let key_hash_32 = fake_key_hash(32);
    let key_hash_33 = fake_key_hash(33);

    let committee_hot_key_dereg_cert =
        CommitteeColdResign::new(&Credential::from_keyhash(&key_hash_1));
    let committee_hot_key_dereg_cert_wrapped =
        Certificate::new_committee_cold_resign(&committee_hot_key_dereg_cert);

    let committee_hot_key_reg_cert = CommitteeHotAuth::new(
        &Credential::from_keyhash(&key_hash_2),
        &Credential::from_keyhash(&key_hash_3),
    );
    let committee_hot_key_reg_cert_wrapped =
        Certificate::new_committee_hot_auth(&committee_hot_key_reg_cert);

    let drep_reg_cert = DrepRegistration::new(
        &Credential::from_keyhash(&key_hash_4),
        &Coin::from(drep_reg_deposit),
    );
    let drep_reg_cert_wrapped = Certificate::new_drep_registration(&drep_reg_cert);

    let drep_dereg_cert = DrepDeregistration::new(
        &Credential::from_keyhash(&key_hash_5),
        &Coin::from(drep_reg_deposit),
    );
    let drep_dereg_cert_wrapped = Certificate::new_drep_deregistration(&drep_dereg_cert);

    let drep_update_cert = DrepUpdate::new(&Credential::from_keyhash(&key_hash_6));
    let cdrep_update_cert_wrapped = Certificate::new_drep_update(&drep_update_cert);

    let genesis_key_deleg_cert = GenesisKeyDelegation::new(
        &fake_genesis_hash(7),
        &fake_genesis_delegate_hash(8),
        &fake_vrf_key_hash(9),
    );
    let genesis_key_deleg_cert_wrapped =
        Certificate::new_genesis_key_delegation(&genesis_key_deleg_cert);

    let mir_cert = MoveInstantaneousReward::new_to_other_pot(MIRPot::Reserves, &Coin::from(100u64));
    let mir_cert_wrapped = Certificate::new_move_instantaneous_rewards_cert(
        &MoveInstantaneousRewardsCert::new(&mir_cert),
    );

    let staking_cred = Credential::from_keyhash(&key_hash_10);
<<<<<<< HEAD
    let reward_address = RewardAddress::new(NetworkInfo::testnet().network_id(), &staking_cred);
    let mut owners = Ed25519KeyHashesSet::new();
=======
    let reward_address = RewardAddress::new(NetworkInfo::testnet_preprod().network_id(), &staking_cred);
    let mut owners = Ed25519KeyHashes::new();
>>>>>>> 190b8250
    owners.add(&key_hash_11);
    owners.add(&key_hash_12);
    let relays = Relays::new();
    let matadata = PoolMetadata::new(
        &URL::new("https://iohk.io".to_string()).unwrap(),
        &fake_pool_metadata_hash(5),
    );

    let params = PoolParams::new(
        &key_hash_13,
        &fake_vrf_key_hash(14),
        &Coin::from(100u64),
        &Coin::from(200u64),
        &UnitInterval::new(&BigNum::from(110u64), &BigNum::from(220u64)),
        &reward_address,
        &owners,
        &relays,
        Some(matadata),
    );

    let pool_reg_cert = PoolRegistration::new(&params);
    let pool_reg_cert_wrapped = Certificate::new_pool_registration(&pool_reg_cert);

    let pool_ret_cert = PoolRetirement::new(&key_hash_15, Epoch::from(100u32));
    let pool_ret_cert_wrapped = Certificate::new_pool_retirement(&pool_ret_cert);

    let drep = DRep::new_key_hash(&key_hash_16);
    let stake_vote_deleg_cert = StakeAndVoteDelegation::new(
        &Credential::from_keyhash(&key_hash_17),
        &key_hash_18,
        &drep,
    );
    let stake_vote_deleg_cert_wrapped =
        Certificate::new_stake_and_vote_delegation(&stake_vote_deleg_cert);

    let stake_deleg_cert = StakeDelegation::new(
        &Credential::from_keyhash(&key_hash_19),
        &key_hash_20,
    );
    let stake_deleg_cert_wrapped = Certificate::new_stake_delegation(&stake_deleg_cert);

    let stake_dereg_cert = StakeDeregistration::new(&Credential::from_keyhash(&key_hash_21));
    let stake_dereg_cert_wrapped = Certificate::new_stake_deregistration(&stake_dereg_cert);

    let stake_dereg_with_coin_cert =
        StakeDeregistration::new_with_coin(
            &Credential::from_keyhash(&key_hash_22),
            &Coin::from(key_deposit_form_args),
        );
    let stake_dereg_with_coint_wrapped = Certificate::new_stake_deregistration(&stake_dereg_with_coin_cert);

    let stake_reg_cert = StakeRegistration::new(&Credential::from_keyhash(&key_hash_23));
    let stake_reg_cert_wrapped = Certificate::new_stake_registration(&stake_reg_cert);

    let stake_reg_with_coin_cert =
        StakeRegistration::new_with_coin(
            &Credential::from_keyhash(&key_hash_24),
            &Coin::from(key_deposit_form_args),
        );
    let stake_reg_with_coin_wrapped = Certificate::new_stake_registration(&stake_reg_with_coin_cert);

    let stake_reg_deleg_cert = StakeRegistrationAndDelegation::new(
        &Credential::from_keyhash(&key_hash_25),
        &key_hash_26,
        &Coin::from(key_deposit_form_args),
    );
    let stake_reg_deleg_cert_wrapped = Certificate::new_stake_registration_and_delegation(&stake_reg_deleg_cert);

    let drep = DRep::new_key_hash(&key_hash_27);
    let stake_vote_reg_deleg_cert = StakeVoteRegistrationAndDelegation::new(
        &Credential::from_keyhash(&key_hash_28),
        &key_hash_29,
        &drep,
        &Coin::from(key_deposit_form_args),
    );
    let stake_vote_reg_deleg_cert_wrapped = Certificate::new_stake_vote_registration_and_delegation(&stake_vote_reg_deleg_cert);

    let drep = DRep::new_key_hash(&key_hash_30);
    let vote_deleg_cert = VoteDelegation::new(&Credential::from_keyhash(&key_hash_31), &drep);
    let vote_deleg_cert_wrapped = Certificate::new_vote_delegation(&vote_deleg_cert);

    let drep = DRep::new_key_hash(&key_hash_32);
    let vote_reg_deleg_cert = VoteRegistrationAndDelegation::new(
        &Credential::from_keyhash(&key_hash_33),
        &drep,
        &Coin::from(key_deposit_form_args),
    );
    let vote_reg_deleg_cert_wrapped = Certificate::new_vote_registration_and_delegation(&vote_reg_deleg_cert);

    builder.add(&committee_hot_key_dereg_cert_wrapped).unwrap();
    builder.add(&committee_hot_key_reg_cert_wrapped).unwrap();
    builder.add(&drep_reg_cert_wrapped).unwrap();
    builder.add(&drep_dereg_cert_wrapped).unwrap();
    builder.add(&cdrep_update_cert_wrapped).unwrap();
    builder.add(&genesis_key_deleg_cert_wrapped).unwrap();
    builder.add(&mir_cert_wrapped).unwrap();
    builder.add(&pool_reg_cert_wrapped).unwrap();
    builder.add(&pool_ret_cert_wrapped).unwrap();
    builder.add(&stake_vote_deleg_cert_wrapped).unwrap();
    builder.add(&stake_deleg_cert_wrapped).unwrap();
    builder.add(&stake_dereg_cert_wrapped).unwrap();
    builder.add(&stake_dereg_with_coint_wrapped).unwrap();
    builder.add(&stake_reg_cert_wrapped).unwrap();
    builder.add(&stake_reg_with_coin_wrapped).unwrap();
    builder.add(&stake_reg_deleg_cert_wrapped).unwrap();
    builder.add(&stake_vote_reg_deleg_cert_wrapped).unwrap();
    builder.add(&vote_deleg_cert_wrapped).unwrap();
    builder.add(&vote_reg_deleg_cert_wrapped).unwrap();

    let builder_deposit = builder.get_certificates_deposit(
        &Coin::from(pool_deposit),
        &Coin::from(key_deposit),
    ).unwrap();

    let req_signers = builder.get_required_signers();

    assert_eq!(req_signers.len(), 18);
    assert!(req_signers.contains(&key_hash_1));
    assert!(req_signers.contains(&key_hash_2));
    assert!(req_signers.contains(&key_hash_5));
    assert!(req_signers.contains(&key_hash_6));
    assert!(req_signers.contains(&key_hash_8));
    assert!(req_signers.contains(&key_hash_11));
    assert!(req_signers.contains(&key_hash_12));
    assert!(req_signers.contains(&key_hash_13));
    assert!(req_signers.contains(&key_hash_15));
    assert!(req_signers.contains(&key_hash_17));
    assert!(req_signers.contains(&key_hash_19));
    assert!(req_signers.contains(&key_hash_21));
    assert!(req_signers.contains(&key_hash_22));
    assert!(req_signers.contains(&key_hash_24));
    assert!(req_signers.contains(&key_hash_25));
    assert!(req_signers.contains(&key_hash_28));
    assert!(req_signers.contains(&key_hash_31));
    assert!(req_signers.contains(&key_hash_33));
}<|MERGE_RESOLUTION|>--- conflicted
+++ resolved
@@ -53,13 +53,8 @@
     );
 
     let staking_cred = Credential::from_keyhash(&fake_key_hash(10));
-<<<<<<< HEAD
-    let reward_address = RewardAddress::new(NetworkInfo::testnet().network_id(), &staking_cred);
+    let reward_address = RewardAddress::new(NetworkInfo::testnet_preprod().network_id(), &staking_cred);
     let mut owners = Ed25519KeyHashesSet::new();
-=======
-    let reward_address = RewardAddress::new(NetworkInfo::testnet_preprod().network_id(), &staking_cred);
-    let mut owners = Ed25519KeyHashes::new();
->>>>>>> 190b8250
     owners.add(&fake_key_hash(11));
     owners.add(&fake_key_hash(12));
     let relays = Relays::new();
@@ -226,13 +221,8 @@
     );
 
     let staking_cred = Credential::from_keyhash(&fake_key_hash(10));
-<<<<<<< HEAD
-    let reward_address = RewardAddress::new(NetworkInfo::testnet().network_id(), &staking_cred);
+    let reward_address = RewardAddress::new(NetworkInfo::testnet_preprod().network_id(), &staking_cred);
     let mut owners = Ed25519KeyHashesSet::new();
-=======
-    let reward_address = RewardAddress::new(NetworkInfo::testnet_preprod().network_id(), &staking_cred);
-    let mut owners = Ed25519KeyHashes::new();
->>>>>>> 190b8250
     owners.add(&fake_key_hash(11));
     owners.add(&fake_key_hash(12));
     let relays = Relays::new();
@@ -388,13 +378,8 @@
     );
 
     let staking_cred = Credential::from_keyhash(&key_hash_10);
-<<<<<<< HEAD
-    let reward_address = RewardAddress::new(NetworkInfo::testnet().network_id(), &staking_cred);
+    let reward_address = RewardAddress::new(NetworkInfo::testnet_preprod().network_id(), &staking_cred);
     let mut owners = Ed25519KeyHashesSet::new();
-=======
-    let reward_address = RewardAddress::new(NetworkInfo::testnet_preprod().network_id(), &staking_cred);
-    let mut owners = Ed25519KeyHashes::new();
->>>>>>> 190b8250
     owners.add(&key_hash_11);
     owners.add(&key_hash_12);
     let relays = Relays::new();
