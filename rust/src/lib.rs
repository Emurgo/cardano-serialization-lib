--- conflicted
+++ resolved
@@ -54,12 +54,9 @@
 pub mod emip3;
 #[macro_use]
 pub mod utils;
-<<<<<<< HEAD
-pub mod witness_builder;
-=======
 mod serialization_macros;
 mod fakes;
->>>>>>> a58bfa58
+pub mod witness_builder;
 
 use address::*;
 use crypto::*;
