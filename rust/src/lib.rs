--- conflicted
+++ resolved
@@ -1681,7 +1681,7 @@
     /// !!! DEPRECATED !!!
     /// Returns a Slot32 (u32) value in case the underlying original BigNum (u64) value is within the limits.
     /// Otherwise will just raise an error.
-    /// Use `.slot_bignum` instead 
+    /// Use `.slot_bignum` instead
     #[deprecated(
     since = "10.1.0",
     note = "Possible boundary error. Use slot_bignum instead"
@@ -1780,12 +1780,6 @@
 
 to_from_bytes!(NativeScript);
 
-<<<<<<< HEAD
-#[wasm_bindgen]
-impl NativeScript {
-    pub fn hash(&self, namespace: ScriptHashNamespace) -> ScriptHash {
-        hash_script(namespace, self.to_bytes())
-=======
 /// Each new language uses a different namespace for hashing its script
 /// This is because you could have a language where the same bytes have different semantics
 /// So this avoids scripts in different languages mapping to the same hash
@@ -1807,7 +1801,6 @@
         ]);
         bytes.extend_from_slice(&self.to_bytes());
         ScriptHash::from(blake2b224(bytes.as_ref()))
->>>>>>> 9193b1c7
     }
 
     pub fn new_script_pubkey(script_pubkey: &ScriptPubkey) -> Self {
