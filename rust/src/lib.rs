#![cfg_attr(feature = "with-bench", feature(test))]
#![allow(deprecated)]

#[macro_use]
extern crate cfg_if;

#[cfg(test)]
#[cfg(feature = "with-bench")]
extern crate test;

#[cfg(test)]
extern crate quickcheck;
#[cfg(test)]
#[macro_use(quickcheck)]
extern crate quickcheck_macros;
extern crate hex;

use std::convert::TryInto;
use std::io::{BufRead, Seek, Write};

#[cfg(not(all(target_arch = "wasm32", not(target_os = "emscripten"))))]
use noop_proc_macro::wasm_bindgen;

#[cfg(all(target_arch = "wasm32", not(target_os = "emscripten")))]
use wasm_bindgen::prelude::*;

// This file was code-generated using an experimental CDDL to rust tool:
// https://github.com/Emurgo/cddl-codegen

use cbor_event::Special as CBORSpecial;
use cbor_event::Type as CBORType;
use cbor_event::{
    self,
    de::Deserializer,
    se::{Serialize, Serializer},
};

pub mod traits;
pub mod address;
pub mod chain_core;
pub mod chain_crypto;
pub mod crypto;
pub mod error;
pub mod fees;
pub mod impl_mockchain;
pub mod legacy_address;
pub mod metadata;
pub mod output_builder;
pub mod plutus;
pub mod serialization;
pub mod tx_builder;
pub mod tx_builder_constants;
pub mod typed_bytes;
pub mod emip3;
#[macro_use]
pub mod utils;
<<<<<<< HEAD
mod serialization_marcos;
=======
mod fakes;
>>>>>>> b866eced

use address::*;
use crypto::*;
use error::*;
use plutus::*;
use metadata::*;
use utils::*;
use std::cmp::Ordering;
use std::collections::BTreeSet;
use crate::traits::NoneOrEmpty;

type DeltaCoin = Int;

#[wasm_bindgen]
#[derive(Clone, Debug, Eq, Ord, PartialEq, PartialOrd)]
pub struct UnitInterval {
    numerator: BigNum,
    denominator: BigNum,
}

to_from_bytes!(UnitInterval);

#[wasm_bindgen]
impl UnitInterval {
    pub fn numerator(&self) -> BigNum {
        self.numerator.clone()
    }

    pub fn denominator(&self) -> BigNum {
        self.denominator.clone()
    }

    pub fn new(numerator: &BigNum, denominator: &BigNum) -> Self {
        Self {
            numerator: numerator.clone(),
            denominator: denominator.clone(),
        }
    }
}

type SubCoin = UnitInterval;
type Rational = UnitInterval;
type Epoch = u32;
type Slot32 = u32;
type SlotBigNum = BigNum;

#[wasm_bindgen]
#[derive(Clone)]
pub struct Transaction {
    body: TransactionBody,
    witness_set: TransactionWitnessSet,
    is_valid: bool,
    auxiliary_data: Option<AuxiliaryData>,
}

to_from_bytes!(Transaction);

#[wasm_bindgen]
impl Transaction {
    pub fn body(&self) -> TransactionBody {
        self.body.clone()
    }

    pub fn witness_set(&self) -> TransactionWitnessSet {
        self.witness_set.clone()
    }

    pub fn is_valid(&self) -> bool {
        self.is_valid.clone()
    }

    pub fn auxiliary_data(&self) -> Option<AuxiliaryData> {
        self.auxiliary_data.clone()
    }

    pub fn set_is_valid(&mut self, valid: bool) {
        self.is_valid = valid
    }

    pub fn new(
        body: &TransactionBody,
        witness_set: &TransactionWitnessSet,
        auxiliary_data: Option<AuxiliaryData>,
    ) -> Self {
        Self {
            body: body.clone(),
            witness_set: witness_set.clone(),
            is_valid: true,
            auxiliary_data: auxiliary_data.clone(),
        }
    }
}

// index of a tx within a block
type TransactionIndex = u32;
// index of a cert within a tx
type CertificateIndex = u32;

#[wasm_bindgen]
#[derive(Clone, Debug, Eq, Ord, PartialEq, PartialOrd)]
pub struct TransactionInputs(Vec<TransactionInput>);

to_from_bytes!(TransactionInputs);

#[wasm_bindgen]
impl TransactionInputs {
    pub fn new() -> Self {
        Self(Vec::new())
    }

    pub fn len(&self) -> usize {
        self.0.len()
    }

    pub fn get(&self, index: usize) -> TransactionInput {
        self.0[index].clone()
    }

    pub fn add(&mut self, elem: &TransactionInput) {
        self.0.push(elem.clone());
    }
}

#[wasm_bindgen]
#[derive(Clone, Eq, PartialEq, Debug)]
pub struct TransactionOutputs(Vec<TransactionOutput>);

to_from_bytes!(TransactionOutputs);

#[wasm_bindgen]
impl TransactionOutputs {
    pub fn new() -> Self {
        Self(Vec::new())
    }

    pub fn len(&self) -> usize {
        self.0.len()
    }

    pub fn get(&self, index: usize) -> TransactionOutput {
        self.0[index].clone()
    }

    pub fn add(&mut self, elem: &TransactionOutput) {
        self.0.push(elem.clone());
    }
}

#[wasm_bindgen]
#[derive(Clone, Debug, Eq, Ord, PartialEq, PartialOrd)]
pub struct Certificates(Vec<Certificate>);

to_from_bytes!(Certificates);

#[wasm_bindgen]
impl Certificates {
    pub fn new() -> Self {
        Self(Vec::new())
    }

    pub fn len(&self) -> usize {
        self.0.len()
    }

    pub fn get(&self, index: usize) -> Certificate {
        self.0[index].clone()
    }

    pub fn add(&mut self, elem: &Certificate) {
        self.0.push(elem.clone());
    }
}

pub type RequiredSigners = Ed25519KeyHashes;
pub type RequiredSignersSet = BTreeSet<Ed25519KeyHash>;

impl From<&Ed25519KeyHashes> for RequiredSignersSet {
    fn from(keys: &Ed25519KeyHashes) -> Self {
        keys.0.iter().fold(BTreeSet::new(), |mut set, k| {
            set.insert(k.clone());
            set
        })
    }
}

#[wasm_bindgen]
#[derive(Clone, Eq, PartialEq, Debug)]
pub struct TransactionBody {
    inputs: TransactionInputs,
    outputs: TransactionOutputs,
    fee: Coin,
    ttl: Option<SlotBigNum>,
    certs: Option<Certificates>,
    withdrawals: Option<Withdrawals>,
    update: Option<Update>,
    auxiliary_data_hash: Option<AuxiliaryDataHash>,
    validity_start_interval: Option<SlotBigNum>,
    mint: Option<Mint>,
    script_data_hash: Option<ScriptDataHash>,
    collateral: Option<TransactionInputs>,
    required_signers: Option<RequiredSigners>,
    network_id: Option<NetworkId>,
    collateral_return: Option<TransactionOutput>,
    total_collateral: Option<Coin>,
}

to_from_bytes!(TransactionBody);

#[wasm_bindgen]
impl TransactionBody {
    pub fn inputs(&self) -> TransactionInputs {
        self.inputs.clone()
    }

    pub fn outputs(&self) -> TransactionOutputs {
        self.outputs.clone()
    }

    pub fn fee(&self) -> Coin {
        self.fee.clone()
    }


    /// !!! DEPRECATED !!!
    /// Returns a Slot32 (u32) value in case the underlying original BigNum (u64) value is within the limits.
    /// Otherwise will just raise an error.
    #[deprecated(
    since = "10.1.0",
    note = "Possible boundary error. Use ttl_bignum instead"
    )]
    pub fn ttl(&self) -> Result<Option<Slot32>, JsError> {
        match self.ttl {
            Some(ttl) =>
                match ttl.try_into() {
                    Ok(ttl32) => Ok(Some(ttl32)),
                    Err(err) =>  Err(err)},
            None => Ok(None)
        }
    }

    pub fn ttl_bignum(&self) -> Option<SlotBigNum> {
        self.ttl
    }

    pub fn set_ttl(&mut self, ttl: &SlotBigNum) {
        self.ttl = Some(ttl.clone())
    }

    pub fn remove_ttl(&mut self) {
        self.ttl = None
    }

    pub fn set_certs(&mut self, certs: &Certificates) {
        self.certs = Some(certs.clone())
    }

    pub fn certs(&self) -> Option<Certificates> {
        self.certs.clone()
    }

    pub fn set_withdrawals(&mut self, withdrawals: &Withdrawals) {
        self.withdrawals = Some(withdrawals.clone())
    }

    pub fn withdrawals(&self) -> Option<Withdrawals> {
        self.withdrawals.clone()
    }

    pub fn set_update(&mut self, update: &Update) {
        self.update = Some(update.clone())
    }

    pub fn update(&self) -> Option<Update> {
        self.update.clone()
    }

    pub fn set_auxiliary_data_hash(&mut self, auxiliary_data_hash: &AuxiliaryDataHash) {
        self.auxiliary_data_hash = Some(auxiliary_data_hash.clone())
    }

    pub fn auxiliary_data_hash(&self) -> Option<AuxiliaryDataHash> {
        self.auxiliary_data_hash.clone()
    }

    /// !!! DEPRECATED !!!
    /// Uses outdated slot number format.
    #[deprecated(
    since = "10.1.0",
    note = "Underlying value capacity of slot (BigNum u64) bigger then Slot32. Use set_validity_start_interval_bignum instead."
    )]
    pub fn set_validity_start_interval(&mut self, validity_start_interval: Slot32) {
        self.validity_start_interval = Some(validity_start_interval.into())
    }

    pub fn set_validity_start_interval_bignum(&mut self, validity_start_interval: SlotBigNum) {
        self.validity_start_interval = Some(validity_start_interval.clone())
    }

    pub fn validity_start_interval_bignum(&self) -> Option<SlotBigNum> {
        self.validity_start_interval.clone()
    }

    /// !!! DEPRECATED !!!
    /// Returns a Option<Slot32> (u32) value in case the underlying original Option<BigNum> (u64) value is within the limits.
    /// Otherwise will just raise an error.
    /// Use `.validity_start_interval_bignum` instead.
    #[deprecated(
    since = "10.1.0",
    note = "Possible boundary error. Use validity_start_interval_bignum instead"
    )]
    pub fn validity_start_interval(&self) -> Result<Option<Slot32>, JsError> {
        match self.validity_start_interval.clone() {
            Some(interval) => match interval.try_into()
            {
                Ok(internal32) => Ok(Some(internal32)),
                Err(err) => Err(err)
            },
            None => Ok(None)
        }
    }

    pub fn set_mint(&mut self, mint: &Mint) {
        self.mint = Some(mint.clone())
    }

    pub fn mint(&self) -> Option<Mint> {
        self.mint.clone()
    }

    /// This function returns the mint value of the transaction
    /// Use `.mint()` instead.
    #[deprecated(
        since = "10.0.0",
        note = "Weird naming. Use `.mint()`"
    )]
    pub fn multiassets(&self) -> Option<Mint> {
        self.mint()
    }

    pub fn set_script_data_hash(&mut self, script_data_hash: &ScriptDataHash) {
        self.script_data_hash = Some(script_data_hash.clone())
    }

    pub fn script_data_hash(&self) -> Option<ScriptDataHash> {
        self.script_data_hash.clone()
    }

    pub fn set_collateral(&mut self, collateral: &TransactionInputs) {
        self.collateral = Some(collateral.clone())
    }

    pub fn collateral(&self) -> Option<TransactionInputs> {
        self.collateral.clone()
    }

    pub fn set_required_signers(&mut self, required_signers: &RequiredSigners) {
        self.required_signers = Some(required_signers.clone())
    }

    pub fn required_signers(&self) -> Option<RequiredSigners> {
        self.required_signers.clone()
    }

    pub fn set_network_id(&mut self, network_id: &NetworkId) {
        self.network_id = Some(network_id.clone())
    }

    pub fn network_id(&self) -> Option<NetworkId> {
        self.network_id.clone()
    }

    pub fn set_collateral_return(&mut self, collateral_return: &TransactionOutput) {
        self.collateral_return = Some(collateral_return.clone());
    }

    pub fn collateral_return(&self) -> Option<TransactionOutput> {
        self.collateral_return.clone()
    }

    pub fn set_total_collateral(&mut self, total_collateral: &Coin) {
        self.total_collateral = Some(total_collateral.clone());
    }

    pub fn total_collateral(&self) -> Option<Coin> {
        self.total_collateral.clone()
    }

    /// !!! DEPRECATED !!!
    /// This constructor uses outdated slot number format for the ttl value.
    /// Use `.new_tx_body` and then `.set_ttl` instead
    #[deprecated(
    since = "10.1.0",
    note = "Underlying value capacity of ttl (BigNum u64) bigger then Slot32. Use new_tx_body instead."
    )]
    pub fn new(
        inputs: &TransactionInputs,
        outputs: &TransactionOutputs,
        fee: &Coin,
        ttl: Option<Slot32>) -> Self {
        let mut tx = Self::new_tx_body(inputs, outputs, fee);
        if let Some(slot32) = ttl {
            tx.set_ttl(&to_bignum(slot32 as u64));
        }
        tx
    }

    /// Returns a new TransactionBody.
    /// In the new version of "new" we removed optional ttl for support it by wasm_bingen.
    /// Your can use "set_ttl" and "remove_ttl" to set a new value for ttl or set it as None.
    pub fn new_tx_body(
        inputs: &TransactionInputs,
        outputs: &TransactionOutputs,
        fee: &Coin) -> Self {
        Self {
            inputs: inputs.clone(),
            outputs: outputs.clone(),
            fee: fee.clone(),
            ttl: None,
            certs: None,
            withdrawals: None,
            update: None,
            auxiliary_data_hash: None,
            validity_start_interval: None,
            mint: None,
            script_data_hash: None,
            collateral: None,
            required_signers: None,
            network_id: None,
            collateral_return: None,
            total_collateral: None,
        }
    }
}

#[wasm_bindgen]
#[derive(Clone, Debug, Eq, Ord, PartialEq, PartialOrd)]
pub struct TransactionInput {
    transaction_id: TransactionHash,
    index: TransactionIndex,
}

to_from_bytes!(TransactionInput);

#[wasm_bindgen]
impl TransactionInput {
    pub fn transaction_id(&self) -> TransactionHash {
        self.transaction_id.clone()
    }

    pub fn index(&self) -> TransactionIndex {
        self.index.clone()
    }

    pub fn new(transaction_id: &TransactionHash, index: TransactionIndex) -> Self {
        Self {
            transaction_id: transaction_id.clone(),
            index: index,
        }
    }
}

#[wasm_bindgen]
#[derive(Debug, Clone, Eq, Ord, PartialEq, PartialOrd)]
pub struct TransactionOutput {
    address: Address,
    pub (crate) amount: Value,
    data : Option<DataOption>,
    script_ref: Option<ScriptRef>
}

to_from_bytes!(TransactionOutput);

#[wasm_bindgen]
impl TransactionOutput {
    pub fn address(&self) -> Address {
        self.address.clone()
    }

    pub fn amount(&self) -> Value {
        self.amount.clone()
    }

    pub fn data_hash(&self) -> Option<DataHash> {
        match self.data.clone() {
            Some(optional_data) => match optional_data {
                DataOption::DataHash(data_hash) => Some(data_hash),
                DataOption::Data(_) => None
            }
            None => None
        }
    }

    pub fn data(&self) -> Option<PlutusData> {
        match self.data.clone() {
            Some(optional_data) => match optional_data {
                DataOption::DataHash(_) => None,
                DataOption::Data(plutus_data) => Some(plutus_data)
            }
            None => None
        }
    }

    pub fn script_ref(&self) -> Option<ScriptRef> {
        self.script_ref.clone()
    }

    pub fn set_script_ref(&mut self, script_ref: &ScriptRef) {
        self.script_ref = Some(script_ref.clone());
    }

    pub fn set_data(&mut self, data: &PlutusData) {
        self.data = Some(DataOption::Data(data.clone()));
    }

    pub fn set_data_hash(&mut self, data_hash: &DataHash) {
        self.data = Some(DataOption::DataHash(data_hash.clone()));
    }

    pub fn new(address: &Address, amount: &Value) -> Self {
        Self {
            address: address.clone(),
            amount: amount.clone(),
            data: None,
            script_ref: None
        }
    }
}

#[wasm_bindgen]
#[derive(Clone, Debug, Eq, Ord, PartialEq, PartialOrd)]
pub struct StakeRegistration {
    stake_credential: StakeCredential,
}

to_from_bytes!(StakeRegistration);

#[wasm_bindgen]
impl StakeRegistration {
    pub fn stake_credential(&self) -> StakeCredential {
        self.stake_credential.clone()
    }

    pub fn new(stake_credential: &StakeCredential) -> Self {
        Self {
            stake_credential: stake_credential.clone(),
        }
    }
}

#[wasm_bindgen]
#[derive(Clone, Debug, Eq, Ord, PartialEq, PartialOrd)]
pub struct StakeDeregistration {
    stake_credential: StakeCredential,
}

to_from_bytes!(StakeDeregistration);

#[wasm_bindgen]
impl StakeDeregistration {
    pub fn stake_credential(&self) -> StakeCredential {
        self.stake_credential.clone()
    }

    pub fn new(stake_credential: &StakeCredential) -> Self {
        Self {
            stake_credential: stake_credential.clone(),
        }
    }
}

#[wasm_bindgen]
#[derive(Clone, Debug, Eq, Ord, PartialEq, PartialOrd)]
pub struct StakeDelegation {
    stake_credential: StakeCredential,
    pool_keyhash: Ed25519KeyHash,
}

to_from_bytes!(StakeDelegation);

#[wasm_bindgen]
impl StakeDelegation {
    pub fn stake_credential(&self) -> StakeCredential {
        self.stake_credential.clone()
    }

    pub fn pool_keyhash(&self) -> Ed25519KeyHash {
        self.pool_keyhash.clone()
    }

    pub fn new(stake_credential: &StakeCredential, pool_keyhash: &Ed25519KeyHash) -> Self {
        Self {
            stake_credential: stake_credential.clone(),
            pool_keyhash: pool_keyhash.clone(),
        }
    }
}

#[wasm_bindgen]
#[derive(Clone, Debug, Eq, Ord, PartialEq, PartialOrd)]
pub struct Ed25519KeyHashes(Vec<Ed25519KeyHash>);

to_from_bytes!(Ed25519KeyHashes);

#[wasm_bindgen]
impl Ed25519KeyHashes {

    pub fn new() -> Self {
        Self(Vec::new())
    }

    pub fn len(&self) -> usize {
        self.0.len()
    }

    pub fn get(&self, index: usize) -> Ed25519KeyHash {
        self.0[index].clone()
    }

    pub fn add(&mut self, elem: &Ed25519KeyHash) {
        self.0.push(elem.clone());
    }

    pub fn to_option(&self) -> Option<Ed25519KeyHashes> {
        if self.len() > 0 { Some(self.clone()) } else { None }
    }
}

#[wasm_bindgen]
#[derive(Clone, Debug, Eq, Ord, PartialEq, PartialOrd)]
pub struct Relays(Vec<Relay>);

to_from_bytes!(Relays);

#[wasm_bindgen]
impl Relays {
    pub fn new() -> Self {
        Self(Vec::new())
    }

    pub fn len(&self) -> usize {
        self.0.len()
    }

    pub fn get(&self, index: usize) -> Relay {
        self.0[index].clone()
    }

    pub fn add(&mut self, elem: &Relay) {
        self.0.push(elem.clone());
    }
}

#[wasm_bindgen]
#[derive(Clone, Debug, Eq, Ord, PartialEq, PartialOrd)]
pub struct PoolParams {
    operator: Ed25519KeyHash,
    vrf_keyhash: VRFKeyHash,
    pledge: Coin,
    cost: Coin,
    margin: UnitInterval,
    reward_account: RewardAddress,
    pool_owners: Ed25519KeyHashes,
    relays: Relays,
    pool_metadata: Option<PoolMetadata>,
}

to_from_bytes!(PoolParams);

#[wasm_bindgen]
impl PoolParams {
    pub fn operator(&self) -> Ed25519KeyHash {
        self.operator.clone()
    }

    pub fn vrf_keyhash(&self) -> VRFKeyHash {
        self.vrf_keyhash.clone()
    }

    pub fn pledge(&self) -> Coin {
        self.pledge.clone()
    }

    pub fn cost(&self) -> Coin {
        self.cost.clone()
    }

    pub fn margin(&self) -> UnitInterval {
        self.margin.clone()
    }

    pub fn reward_account(&self) -> RewardAddress {
        self.reward_account.clone()
    }

    pub fn pool_owners(&self) -> Ed25519KeyHashes {
        self.pool_owners.clone()
    }

    pub fn relays(&self) -> Relays {
        self.relays.clone()
    }

    pub fn pool_metadata(&self) -> Option<PoolMetadata> {
        self.pool_metadata.clone()
    }

    pub fn new(
        operator: &Ed25519KeyHash,
        vrf_keyhash: &VRFKeyHash,
        pledge: &Coin,
        cost: &Coin,
        margin: &UnitInterval,
        reward_account: &RewardAddress,
        pool_owners: &Ed25519KeyHashes,
        relays: &Relays,
        pool_metadata: Option<PoolMetadata>,
    ) -> Self {
        Self {
            operator: operator.clone(),
            vrf_keyhash: vrf_keyhash.clone(),
            pledge: pledge.clone(),
            cost: cost.clone(),
            margin: margin.clone(),
            reward_account: reward_account.clone(),
            pool_owners: pool_owners.clone(),
            relays: relays.clone(),
            pool_metadata: pool_metadata.clone(),
        }
    }
}

#[wasm_bindgen]
#[derive(Clone, Debug, Eq, Ord, PartialEq, PartialOrd)]
pub struct PoolRegistration {
    pool_params: PoolParams,
}

to_from_bytes!(PoolRegistration);

#[wasm_bindgen]
impl PoolRegistration {
    pub fn pool_params(&self) -> PoolParams {
        self.pool_params.clone()
    }

    pub fn new(pool_params: &PoolParams) -> Self {
        Self {
            pool_params: pool_params.clone(),
        }
    }
}

#[wasm_bindgen]
#[derive(Clone, Debug, Eq, Ord, PartialEq, PartialOrd)]
pub struct PoolRetirement {
    pool_keyhash: Ed25519KeyHash,
    epoch: Epoch,
}

to_from_bytes!(PoolRetirement);

#[wasm_bindgen]
impl PoolRetirement {
    pub fn pool_keyhash(&self) -> Ed25519KeyHash {
        self.pool_keyhash.clone()
    }

    pub fn epoch(&self) -> Epoch {
        self.epoch.clone()
    }

    pub fn new(pool_keyhash: &Ed25519KeyHash, epoch: Epoch) -> Self {
        Self {
            pool_keyhash: pool_keyhash.clone(),
            epoch: epoch,
        }
    }
}

#[wasm_bindgen]
#[derive(Clone, Debug, Eq, Ord, PartialEq, PartialOrd)]
pub struct GenesisKeyDelegation {
    genesishash: GenesisHash,
    genesis_delegate_hash: GenesisDelegateHash,
    vrf_keyhash: VRFKeyHash,
}

to_from_bytes!(GenesisKeyDelegation);

#[wasm_bindgen]
impl GenesisKeyDelegation {
    pub fn genesishash(&self) -> GenesisHash {
        self.genesishash.clone()
    }

    pub fn genesis_delegate_hash(&self) -> GenesisDelegateHash {
        self.genesis_delegate_hash.clone()
    }

    pub fn vrf_keyhash(&self) -> VRFKeyHash {
        self.vrf_keyhash.clone()
    }

    pub fn new(
        genesishash: &GenesisHash,
        genesis_delegate_hash: &GenesisDelegateHash,
        vrf_keyhash: &VRFKeyHash,
    ) -> Self {
        Self {
            genesishash: genesishash.clone(),
            genesis_delegate_hash: genesis_delegate_hash.clone(),
            vrf_keyhash: vrf_keyhash.clone(),
        }
    }
}

#[wasm_bindgen]
#[derive(Clone, Debug, Eq, Ord, PartialEq, PartialOrd)]
pub struct MoveInstantaneousRewardsCert {
    move_instantaneous_reward: MoveInstantaneousReward,
}

to_from_bytes!(MoveInstantaneousRewardsCert);

#[wasm_bindgen]
impl MoveInstantaneousRewardsCert {
    pub fn move_instantaneous_reward(&self) -> MoveInstantaneousReward {
        self.move_instantaneous_reward.clone()
    }

    pub fn new(move_instantaneous_reward: &MoveInstantaneousReward) -> Self {
        Self {
            move_instantaneous_reward: move_instantaneous_reward.clone(),
        }
    }
}

#[wasm_bindgen]
#[derive(Clone, Debug, Eq, Ord, PartialEq, PartialOrd)]
pub enum CertificateKind {
    StakeRegistration,
    StakeDeregistration,
    StakeDelegation,
    PoolRegistration,
    PoolRetirement,
    GenesisKeyDelegation,
    MoveInstantaneousRewardsCert,
}

#[derive(Clone, Debug, Eq, Ord, PartialEq, PartialOrd)]
enum CertificateEnum {
    StakeRegistration(StakeRegistration),
    StakeDeregistration(StakeDeregistration),
    StakeDelegation(StakeDelegation),
    PoolRegistration(PoolRegistration),
    PoolRetirement(PoolRetirement),
    GenesisKeyDelegation(GenesisKeyDelegation),
    MoveInstantaneousRewardsCert(MoveInstantaneousRewardsCert),
}

#[wasm_bindgen]
#[derive(Clone, Debug, Eq, Ord, PartialEq, PartialOrd)]
pub struct Certificate(CertificateEnum);

to_from_bytes!(Certificate);

#[wasm_bindgen]
impl Certificate {
    pub fn new_stake_registration(stake_registration: &StakeRegistration) -> Self {
        Self(CertificateEnum::StakeRegistration(
            stake_registration.clone(),
        ))
    }

    pub fn new_stake_deregistration(stake_deregistration: &StakeDeregistration) -> Self {
        Self(CertificateEnum::StakeDeregistration(
            stake_deregistration.clone(),
        ))
    }

    pub fn new_stake_delegation(stake_delegation: &StakeDelegation) -> Self {
        Self(CertificateEnum::StakeDelegation(stake_delegation.clone()))
    }

    pub fn new_pool_registration(pool_registration: &PoolRegistration) -> Self {
        Self(CertificateEnum::PoolRegistration(pool_registration.clone()))
    }

    pub fn new_pool_retirement(pool_retirement: &PoolRetirement) -> Self {
        Self(CertificateEnum::PoolRetirement(pool_retirement.clone()))
    }

    pub fn new_genesis_key_delegation(genesis_key_delegation: &GenesisKeyDelegation) -> Self {
        Self(CertificateEnum::GenesisKeyDelegation(
            genesis_key_delegation.clone(),
        ))
    }

    pub fn new_move_instantaneous_rewards_cert(
        move_instantaneous_rewards_cert: &MoveInstantaneousRewardsCert,
    ) -> Self {
        Self(CertificateEnum::MoveInstantaneousRewardsCert(
            move_instantaneous_rewards_cert.clone(),
        ))
    }

    pub fn kind(&self) -> CertificateKind {
        match &self.0 {
            CertificateEnum::StakeRegistration(_) => CertificateKind::StakeRegistration,
            CertificateEnum::StakeDeregistration(_) => CertificateKind::StakeDeregistration,
            CertificateEnum::StakeDelegation(_) => CertificateKind::StakeDelegation,
            CertificateEnum::PoolRegistration(_) => CertificateKind::PoolRegistration,
            CertificateEnum::PoolRetirement(_) => CertificateKind::PoolRetirement,
            CertificateEnum::GenesisKeyDelegation(_) => CertificateKind::GenesisKeyDelegation,
            CertificateEnum::MoveInstantaneousRewardsCert(_) => {
                CertificateKind::MoveInstantaneousRewardsCert
            }
        }
    }

    pub fn as_stake_registration(&self) -> Option<StakeRegistration> {
        match &self.0 {
            CertificateEnum::StakeRegistration(x) => Some(x.clone()),
            _ => None,
        }
    }

    pub fn as_stake_deregistration(&self) -> Option<StakeDeregistration> {
        match &self.0 {
            CertificateEnum::StakeDeregistration(x) => Some(x.clone()),
            _ => None,
        }
    }

    pub fn as_stake_delegation(&self) -> Option<StakeDelegation> {
        match &self.0 {
            CertificateEnum::StakeDelegation(x) => Some(x.clone()),
            _ => None,
        }
    }

    pub fn as_pool_registration(&self) -> Option<PoolRegistration> {
        match &self.0 {
            CertificateEnum::PoolRegistration(x) => Some(x.clone()),
            _ => None,
        }
    }

    pub fn as_pool_retirement(&self) -> Option<PoolRetirement> {
        match &self.0 {
            CertificateEnum::PoolRetirement(x) => Some(x.clone()),
            _ => None,
        }
    }

    pub fn as_genesis_key_delegation(&self) -> Option<GenesisKeyDelegation> {
        match &self.0 {
            CertificateEnum::GenesisKeyDelegation(x) => Some(x.clone()),
            _ => None,
        }
    }

    pub fn as_move_instantaneous_rewards_cert(&self) -> Option<MoveInstantaneousRewardsCert> {
        match &self.0 {
            CertificateEnum::MoveInstantaneousRewardsCert(x) => Some(x.clone()),
            _ => None,
        }
    }
}

#[wasm_bindgen]
#[derive(Clone, Copy, Debug, Eq, Ord, PartialEq, PartialOrd)]
pub enum MIRPot {
    Reserves,
    Treasury,
}

#[derive(Clone, Debug, Eq, Ord, PartialEq, PartialOrd)]
pub enum MIREnum {
    ToOtherPot(Coin),
    ToStakeCredentials(MIRToStakeCredentials),
}

#[wasm_bindgen]
#[derive(Clone, Debug, Eq, Ord, PartialEq, PartialOrd)]
pub enum MIRKind {
    ToOtherPot,
    ToStakeCredentials,
}

#[wasm_bindgen]
#[derive(Clone, Debug, Eq, Ord, PartialEq, PartialOrd)]
pub struct MIRToStakeCredentials {
    rewards: linked_hash_map::LinkedHashMap<StakeCredential, DeltaCoin>,
}

to_from_bytes!(MIRToStakeCredentials);

#[wasm_bindgen]
impl MIRToStakeCredentials {
    pub fn new() -> Self {
        Self {
            rewards: linked_hash_map::LinkedHashMap::new(),
        }
    }

    pub fn len(&self) -> usize {
        self.rewards.len()
    }

    pub fn insert(&mut self, cred: &StakeCredential, delta: &DeltaCoin) -> Option<DeltaCoin> {
        self.rewards.insert(cred.clone(), delta.clone())
    }

    pub fn get(&self, cred: &StakeCredential) -> Option<DeltaCoin> {
        self.rewards.get(cred).map(|v| v.clone())
    }

    pub fn keys(&self) -> StakeCredentials {
        StakeCredentials(
            self.rewards
                .iter()
                .map(|(k, _v)| k.clone())
                .collect::<Vec<StakeCredential>>(),
        )
    }
}

#[wasm_bindgen]
#[derive(Clone, Debug, Eq, Ord, PartialEq, PartialOrd)]
pub struct MoveInstantaneousReward {
    pot: MIRPot,
    variant: MIREnum, 
}

to_from_bytes!(MoveInstantaneousReward);

#[wasm_bindgen]
impl MoveInstantaneousReward {
    pub fn new_to_other_pot(pot: MIRPot, amount: &Coin) -> Self {
        Self {
            pot,
            variant: MIREnum::ToOtherPot(amount.clone()),
        }
    }

    pub fn new_to_stake_creds(pot: MIRPot, amounts: &MIRToStakeCredentials) -> Self {
        Self {
            pot,
            variant: MIREnum::ToStakeCredentials(amounts.clone()),
        }
    }

    pub fn pot(&self) -> MIRPot {
        self.pot
    }

    pub fn kind(&self) -> MIRKind {
        match &self.variant {
            MIREnum::ToOtherPot(_) => MIRKind::ToOtherPot,
            MIREnum::ToStakeCredentials(_) => MIRKind::ToStakeCredentials,
        }
    }

    pub fn as_to_other_pot(&self) -> Option<Coin> {
        match &self.variant {
            MIREnum::ToOtherPot(amount) => Some(amount.clone()),
            MIREnum::ToStakeCredentials(_) => None,
        }
    }

    pub fn as_to_stake_creds(&self) -> Option<MIRToStakeCredentials> {
        match &self.variant {
            MIREnum::ToOtherPot(_) => None,
            MIREnum::ToStakeCredentials(amounts) => Some(amounts.clone()),
        }
    }
}

type Port = u16;

#[wasm_bindgen]
#[derive(Clone, Debug, Eq, Ord, PartialEq, PartialOrd)]
pub struct Ipv4([u8; 4]);

to_from_bytes!(Ipv4);

#[wasm_bindgen]
impl Ipv4 {
    pub fn new(data: Vec<u8>) -> Result<Ipv4, JsError> {
        Self::new_impl(data).map_err(|e| JsError::from_str(&e.to_string()))
    }

    pub(crate) fn new_impl(data: Vec<u8>) -> Result<Ipv4, DeserializeError> {
        data.as_slice().try_into().map(Self).map_err(|_e| {
            let cbor_error = cbor_event::Error::WrongLen(
                4,
                cbor_event::Len::Len(data.len() as u64),
                "Ipv4 address length",
            );
            DeserializeError::new("Ipv4", DeserializeFailure::CBOR(cbor_error))
        })
    }

    pub fn ip(&self) -> Vec<u8> {
        self.0.to_vec()
    }
}

#[wasm_bindgen]
#[derive(Clone, Debug, Eq, Ord, PartialEq, PartialOrd)]
pub struct Ipv6([u8; 16]);

to_from_bytes!(Ipv6);

#[wasm_bindgen]
impl Ipv6 {
    pub fn new(data: Vec<u8>) -> Result<Ipv6, JsError> {
        Self::new_impl(data).map_err(|e| JsError::from_str(&e.to_string()))
    }

    pub(crate) fn new_impl(data: Vec<u8>) -> Result<Ipv6, DeserializeError> {
        data.as_slice().try_into().map(Self).map_err(|_e| {
            let cbor_error = cbor_event::Error::WrongLen(
                16,
                cbor_event::Len::Len(data.len() as u64),
                "Ipv6 address length",
            );
            DeserializeError::new("Ipv6", DeserializeFailure::CBOR(cbor_error))
        })
    }

    pub fn ip(&self) -> Vec<u8> {
        self.0.to_vec()
    }
}

static URL_MAX_LEN: usize = 64;

#[wasm_bindgen]
#[derive(Clone, Debug, Eq, Ord, PartialEq, PartialOrd)]
pub struct URL(String);

to_from_bytes!(URL);

#[wasm_bindgen]
impl URL {
    pub fn new(url: String) -> Result<URL, JsError> {
        Self::new_impl(url).map_err(|e| JsError::from_str(&e.to_string()))
    }

    pub (crate) fn new_impl(url: String) -> Result<URL, DeserializeError> {
        if url.len() <= URL_MAX_LEN {
            Ok(Self(url))
        } else {
            Err(DeserializeError::new("URL", DeserializeFailure::OutOfRange{
                min: 0,
                max: URL_MAX_LEN,
                found: url.len(),
            }))
        }
    }

    pub fn url(&self) -> String {
        self.0.clone()
    }
}

static DNS_NAME_MAX_LEN: usize = 64;

#[wasm_bindgen]
#[derive(Clone, Debug, Eq, Ord, PartialEq, PartialOrd)]
pub struct DNSRecordAorAAAA(String);

to_from_bytes!(DNSRecordAorAAAA);

#[wasm_bindgen]
impl DNSRecordAorAAAA {
    pub fn new(dns_name: String) -> Result<DNSRecordAorAAAA, JsError> {
        Self::new_impl(dns_name).map_err(|e| JsError::from_str(&e.to_string()))
    }

    pub (crate) fn new_impl(dns_name: String) -> Result<DNSRecordAorAAAA, DeserializeError> {
        if dns_name.len() <= DNS_NAME_MAX_LEN {
            Ok(Self(dns_name))
        } else {
            Err(DeserializeError::new("DNSRecordAorAAAA", DeserializeFailure::OutOfRange{
                min: 0,
                max: DNS_NAME_MAX_LEN,
                found: dns_name.len(),
            }))
        }
    }

    pub fn record(&self) -> String {
        self.0.clone()
    }
}

#[wasm_bindgen]
#[derive(Clone, Debug, Eq, Ord, PartialEq, PartialOrd)]
pub struct DNSRecordSRV(String);

to_from_bytes!(DNSRecordSRV);

#[wasm_bindgen]
impl DNSRecordSRV {
    pub fn new(dns_name: String) -> Result<DNSRecordSRV, JsError> {
        Self::new_impl(dns_name).map_err(|e| JsError::from_str(&e.to_string()))
    }

    pub (crate) fn new_impl(dns_name: String) -> Result<DNSRecordSRV, DeserializeError> {
        if dns_name.len() <= DNS_NAME_MAX_LEN {
            Ok(Self(dns_name))
        } else {
            Err(DeserializeError::new("DNSRecordSRV", DeserializeFailure::OutOfRange{
                min: 0,
                max: DNS_NAME_MAX_LEN,
                found: dns_name.len(),
            }))
        }
    }

    pub fn record(&self) -> String {
        self.0.clone()
    }
}

#[wasm_bindgen]
#[derive(Clone, Debug, Eq, Ord, PartialEq, PartialOrd)]
pub struct SingleHostAddr {
    port: Option<Port>,
    ipv4: Option<Ipv4>,
    ipv6: Option<Ipv6>,
}

to_from_bytes!(SingleHostAddr);

#[wasm_bindgen]
impl SingleHostAddr {
    pub fn port(&self) -> Option<Port> {
        self.port.clone()
    }

    pub fn ipv4(&self) -> Option<Ipv4> {
        self.ipv4.clone()
    }

    pub fn ipv6(&self) -> Option<Ipv6> {
        self.ipv6.clone()
    }

    pub fn new(port: Option<Port>, ipv4: Option<Ipv4>, ipv6: Option<Ipv6>) -> Self {
        Self {
            port: port,
            ipv4: ipv4.clone(),
            ipv6: ipv6.clone(),
        }
    }
}

#[wasm_bindgen]
#[derive(Clone, Debug, Eq, Ord, PartialEq, PartialOrd)]
pub struct SingleHostName {
    port: Option<Port>,
    dns_name: DNSRecordAorAAAA,
}

to_from_bytes!(SingleHostName);

#[wasm_bindgen]
impl SingleHostName {
    pub fn port(&self) -> Option<Port> {
        self.port.clone()
    }

    pub fn dns_name(&self) -> DNSRecordAorAAAA {
        self.dns_name.clone()
    }

    pub fn new(port: Option<Port>, dns_name: &DNSRecordAorAAAA) -> Self {
        Self {
            port: port,
            dns_name: dns_name.clone(),
        }
    }
}

#[wasm_bindgen]
#[derive(Clone, Debug, Eq, Ord, PartialEq, PartialOrd)]
pub struct MultiHostName {
    dns_name: DNSRecordSRV,
}

to_from_bytes!(MultiHostName);

#[wasm_bindgen]
impl MultiHostName {
    pub fn dns_name(&self) -> DNSRecordSRV {
        self.dns_name.clone()
    }

    pub fn new(dns_name: &DNSRecordSRV) -> Self {
        Self { dns_name: dns_name.clone() }
    }
}

#[wasm_bindgen]
#[derive(Clone, Debug, Eq, Ord, PartialEq, PartialOrd)]
pub enum RelayKind {
    SingleHostAddr,
    SingleHostName,
    MultiHostName,
}

#[derive(Clone, Debug, Eq, Ord, PartialEq, PartialOrd)]
enum RelayEnum {
    SingleHostAddr(SingleHostAddr),
    SingleHostName(SingleHostName),
    MultiHostName(MultiHostName),
}

#[wasm_bindgen]
#[derive(Clone, Debug, Eq, Ord, PartialEq, PartialOrd)]
pub struct Relay(RelayEnum);

to_from_bytes!(Relay);

#[wasm_bindgen]
impl Relay {
    pub fn new_single_host_addr(single_host_addr: &SingleHostAddr) -> Self {
        Self(RelayEnum::SingleHostAddr(single_host_addr.clone()))
    }

    pub fn new_single_host_name(single_host_name: &SingleHostName) -> Self {
        Self(RelayEnum::SingleHostName(single_host_name.clone()))
    }

    pub fn new_multi_host_name(multi_host_name: &MultiHostName) -> Self {
        Self(RelayEnum::MultiHostName(multi_host_name.clone()))
    }

    pub fn kind(&self) -> RelayKind {
        match &self.0 {
            RelayEnum::SingleHostAddr(_) => RelayKind::SingleHostAddr,
            RelayEnum::SingleHostName(_) => RelayKind::SingleHostName,
            RelayEnum::MultiHostName(_) => RelayKind::MultiHostName,
        }
    }

    pub fn as_single_host_addr(&self) -> Option<SingleHostAddr> {
        match &self.0 {
            RelayEnum::SingleHostAddr(x) => Some(x.clone()),
            _ => None,
        }
    }

    pub fn as_single_host_name(&self) -> Option<SingleHostName> {
        match &self.0 {
            RelayEnum::SingleHostName(x) => Some(x.clone()),
            _ => None,
        }
    }

    pub fn as_multi_host_name(&self) -> Option<MultiHostName> {
        match &self.0 {
            RelayEnum::MultiHostName(x) => Some(x.clone()),
            _ => None,
        }
    }
}

#[wasm_bindgen]
#[derive(Clone, Debug, Eq, Ord, PartialEq, PartialOrd)]
pub struct PoolMetadata {
    url: URL,
    pool_metadata_hash: PoolMetadataHash,
}

to_from_bytes!(PoolMetadata);

#[wasm_bindgen]
impl PoolMetadata {
    pub fn url(&self) -> URL {
        self.url.clone()
    }

    pub fn pool_metadata_hash(&self) -> PoolMetadataHash {
        self.pool_metadata_hash.clone()
    }

    pub fn new(url: &URL, pool_metadata_hash: &PoolMetadataHash) -> Self {
        Self {
            url: url.clone(),
            pool_metadata_hash: pool_metadata_hash.clone(),
        }
    }
}

#[wasm_bindgen]
#[derive(Clone, Debug, Eq, Ord, PartialEq, PartialOrd)]
pub struct StakeCredentials(Vec<StakeCredential>);

to_from_bytes!(StakeCredentials);

#[wasm_bindgen]
impl StakeCredentials {
    pub fn new() -> Self {
        Self(Vec::new())
    }

    pub fn len(&self) -> usize {
        self.0.len()
    }

    pub fn get(&self, index: usize) -> StakeCredential {
        self.0[index].clone()
    }

    pub fn add(&mut self, elem: &StakeCredential) {
        self.0.push(elem.clone());
    }
}

#[wasm_bindgen]
#[derive(Clone, Debug, Eq, Ord, PartialEq, PartialOrd)]
pub struct RewardAddresses(Vec<RewardAddress>);

to_from_bytes!(RewardAddresses);

#[wasm_bindgen]
impl RewardAddresses {
    pub fn new() -> Self {
        Self(Vec::new())
    }

    pub fn len(&self) -> usize {
        self.0.len()
    }

    pub fn get(&self, index: usize) -> RewardAddress {
        self.0[index].clone()
    }

    pub fn add(&mut self, elem: &RewardAddress) {
        self.0.push(elem.clone());
    }
}

#[wasm_bindgen]
#[derive(Clone, Debug, Eq, Ord, PartialEq, PartialOrd)]
pub struct Withdrawals(linked_hash_map::LinkedHashMap<RewardAddress, Coin>);

to_from_bytes!(Withdrawals);

#[wasm_bindgen]
impl Withdrawals {
    pub fn new() -> Self {
        Self(linked_hash_map::LinkedHashMap::new())
    }

    pub fn len(&self) -> usize {
        self.0.len()
    }

    pub fn insert(&mut self, key: &RewardAddress, value: &Coin) -> Option<Coin> {
        self.0.insert(key.clone(), value.clone())
    }

    pub fn get(&self, key: &RewardAddress) -> Option<Coin> {
        self.0.get(key).map(|v| v.clone())
    }

    pub fn keys(&self) -> RewardAddresses {
        RewardAddresses(
            self.0
                .iter()
                .map(|(k, _v)| k.clone())
                .collect::<Vec<RewardAddress>>(),
        )
    }
}

#[wasm_bindgen]
#[derive(Clone)]
pub struct TransactionWitnessSet {
    vkeys: Option<Vkeywitnesses>,
    native_scripts: Option<NativeScripts>,
    bootstraps: Option<BootstrapWitnesses>,
    plutus_scripts: Option<PlutusScripts>,
    plutus_data: Option<PlutusList>,
    redeemers: Option<Redeemers>,
}

to_from_bytes!(TransactionWitnessSet);

#[wasm_bindgen]
impl TransactionWitnessSet {
    pub fn set_vkeys(&mut self, vkeys: &Vkeywitnesses) {
        self.vkeys = Some(vkeys.clone())
    }

    pub fn vkeys(&self) -> Option<Vkeywitnesses> {
        self.vkeys.clone()
    }

    pub fn set_native_scripts(&mut self, native_scripts: &NativeScripts) {
        self.native_scripts = Some(native_scripts.clone())
    }

    pub fn native_scripts(&self) -> Option<NativeScripts> {
        self.native_scripts.clone()
    }

    pub fn set_bootstraps(&mut self, bootstraps: &BootstrapWitnesses) {
        self.bootstraps = Some(bootstraps.clone())
    }

    pub fn bootstraps(&self) -> Option<BootstrapWitnesses> {
        self.bootstraps.clone()
    }

    pub fn set_plutus_scripts(&mut self, plutus_scripts: &PlutusScripts) {
        self.plutus_scripts = Some(plutus_scripts.clone())
    }

    pub fn plutus_scripts(&self) -> Option<PlutusScripts> {
        self.plutus_scripts.clone()
    }

    pub fn set_plutus_data(&mut self, plutus_data: &PlutusList) {
        self.plutus_data = Some(plutus_data.clone())
    }

    pub fn plutus_data(&self) -> Option<PlutusList> {
        self.plutus_data.clone()
    }

    pub fn set_redeemers(&mut self, redeemers: &Redeemers) {
        self.redeemers = Some(redeemers.clone())
    }

    pub fn redeemers(&self) -> Option<Redeemers> {
        self.redeemers.clone()
    }

    pub fn new() -> Self {
        Self {
            vkeys: None,
            native_scripts: None,
            bootstraps: None,
            plutus_scripts: None,
            plutus_data: None,
            redeemers: None,
        }
    }
}

#[wasm_bindgen]
#[derive(Clone, Debug, Eq, Ord, PartialEq, PartialOrd)]
pub struct ScriptPubkey {
    addr_keyhash: Ed25519KeyHash,
}

to_from_bytes!(ScriptPubkey);

#[wasm_bindgen]
impl ScriptPubkey {
    pub fn addr_keyhash(&self) -> Ed25519KeyHash {
        self.addr_keyhash.clone()
    }

    pub fn new(addr_keyhash: &Ed25519KeyHash) -> Self {
        Self {
            addr_keyhash: addr_keyhash.clone(),
        }
    }
}

#[wasm_bindgen]
#[derive(Clone, Debug, Eq, Ord, PartialEq, PartialOrd)]
pub struct ScriptAll {
    native_scripts: NativeScripts,
}

to_from_bytes!(ScriptAll);

#[wasm_bindgen]
impl ScriptAll {
    pub fn native_scripts(&self) -> NativeScripts {
        self.native_scripts.clone()
    }

    pub fn new(native_scripts: &NativeScripts) -> Self {
        Self {
            native_scripts: native_scripts.clone(),
        }
    }
}

#[wasm_bindgen]
#[derive(Clone, Debug, Eq, Ord, PartialEq, PartialOrd)]
pub struct ScriptAny {
    native_scripts: NativeScripts,
}

to_from_bytes!(ScriptAny);

#[wasm_bindgen]
impl ScriptAny {
    pub fn native_scripts(&self) -> NativeScripts {
        self.native_scripts.clone()
    }

    pub fn new(native_scripts: &NativeScripts) -> Self {
        Self {
            native_scripts: native_scripts.clone(),
        }
    }
}

#[wasm_bindgen]
#[derive(Clone, Debug, Eq, Ord, PartialEq, PartialOrd)]
pub struct ScriptNOfK {
    n: u32,
    native_scripts: NativeScripts,
}

to_from_bytes!(ScriptNOfK);

#[wasm_bindgen]
impl ScriptNOfK {
    pub fn n(&self) -> u32 {
        self.n
    }

    pub fn native_scripts(&self) -> NativeScripts {
        self.native_scripts.clone()
    }

    pub fn new(n: u32, native_scripts: &NativeScripts) -> Self {
        Self {
            n: n,
            native_scripts: native_scripts.clone(),
        }
    }
}

#[wasm_bindgen]
#[derive(Clone, Debug, Eq, Ord, PartialEq, PartialOrd)]
pub struct TimelockStart {
    slot: SlotBigNum,
}

to_from_bytes!(TimelockStart);

#[wasm_bindgen]
impl TimelockStart {

    /// !!! DEPRECATED !!!
    /// Returns a Slot32 (u32) value in case the underlying original BigNum (u64) value is within the limits.
    /// Otherwise will just raise an error.
    /// Use `.slot_bignum` instead 
    #[deprecated(
    since = "10.1.0",
    note = "Possible boundary error. Use slot_bignum instead"
    )]
    pub fn slot(&self) -> Result<Slot32, JsError> {
        self.slot.try_into()
    }


    pub fn slot_bignum(&self) -> SlotBigNum{
        self.slot
    }

    /// !!! DEPRECATED !!!
    /// This constructor uses outdated slot number format.
    /// Use `.new_timelockstart` instead.
    #[deprecated(
    since = "10.1.0",
    note = "Underlying value capacity (BigNum u64) bigger then Slot32. Use new_bignum instead."
    )]
    pub fn new(slot: Slot32) -> Self  {
        Self {
            slot: slot.into(),
        }
    }

    pub fn new_timelockstart(slot: &SlotBigNum) -> Self {
        Self {
            slot: slot.clone(),
        }
    }
}

#[wasm_bindgen]
#[derive(Clone, Debug, Eq, Ord, PartialEq, PartialOrd)]
pub struct TimelockExpiry {
    slot: SlotBigNum,
}

to_from_bytes!(TimelockExpiry);

#[wasm_bindgen]
impl TimelockExpiry {
    pub fn slot(&self) -> Result<Slot32, JsError> {
        self.slot.try_into()
    }

    pub fn slot_bignum(&self) -> SlotBigNum {
        self.slot
    }

    /// !!! DEPRECATED !!!
    /// This constructor uses outdated slot number format.
    /// Use `.new_timelockexpiry` instead
    #[deprecated(
    since = "10.1.0",
    note = "Underlying value capacity (BigNum u64) bigger then Slot32. Use new_bignum instead."
    )]
    pub fn new(slot: Slot32) -> Self {
        Self {
            slot: (slot.into())
        }
    }

    pub fn new_timelockexpiry(slot: &SlotBigNum) -> Self {
        Self {
            slot : slot.clone()
        }
    }
}

#[wasm_bindgen]
#[derive(Clone, Debug, Eq, Ord, PartialEq, PartialOrd)]
pub enum NativeScriptKind {
    ScriptPubkey,
    ScriptAll,
    ScriptAny,
    ScriptNOfK,
    TimelockStart,
    TimelockExpiry,
}

#[derive(Clone, Debug, Eq, Ord, PartialEq, PartialOrd)]
enum NativeScriptEnum {
    ScriptPubkey(ScriptPubkey),
    ScriptAll(ScriptAll),
    ScriptAny(ScriptAny),
    ScriptNOfK(ScriptNOfK),
    TimelockStart(TimelockStart),
    TimelockExpiry(TimelockExpiry),
}

#[derive(Debug, Clone, Eq, Ord, PartialEq, PartialOrd)]
pub enum ScriptRefEnum {
    NativeScript(NativeScript),
    PlutusScriptV1(PlutusScript),
    PlutusScriptV2(PlutusScript),
}

#[wasm_bindgen]
#[derive(Clone, Debug, Eq, Ord, PartialEq, PartialOrd)]
pub struct ScriptRef(ScriptRefEnum);

to_from_bytes!(ScriptRef);

#[wasm_bindgen]
impl ScriptRef {

    pub fn new_native_script(native_script: &NativeScript) -> Self {
        Self(ScriptRefEnum::NativeScript(native_script.clone()))
    }

    pub fn new_plutus_script(plutus_script: &PlutusScript) -> Self {
        //TODO add choose right plutus script after updating type
        Self(ScriptRefEnum::PlutusScriptV1(plutus_script.clone()))
    }
}

#[derive(Debug, Clone, Eq, Ord, PartialEq, PartialOrd)]
pub enum DataOption {
    DataHash(DataHash),
    Data(PlutusData)
}

#[wasm_bindgen]
#[derive(Clone, Debug, Eq, Ord, PartialEq, PartialOrd)]
pub struct NativeScript(NativeScriptEnum);

to_from_bytes!(NativeScript);

/// Each new language uses a different namespace for hashing its script
/// This is because you could have a language where the same bytes have different semantics
/// So this avoids scripts in different languages mapping to the same hash
/// Note that the enum value here is different than the enum value for deciding the cost model of a script
#[wasm_bindgen]
#[derive(Clone, Debug, Eq, Ord, PartialEq, PartialOrd)]
pub enum ScriptHashNamespace {
    NativeScript = 0,
    PlutusScript = 1,
}

#[wasm_bindgen]
impl NativeScript {

    pub fn hash(&self) -> ScriptHash {
        let mut bytes = Vec::with_capacity(self.to_bytes().len() + 1);
        bytes.extend_from_slice(&vec![
            ScriptHashNamespace::NativeScript as u8,
        ]);
        bytes.extend_from_slice(&self.to_bytes());
        ScriptHash::from(blake2b224(bytes.as_ref()))
    }

    pub fn new_script_pubkey(script_pubkey: &ScriptPubkey) -> Self {
        Self(NativeScriptEnum::ScriptPubkey(script_pubkey.clone()))
    }

    pub fn new_script_all(script_all: &ScriptAll) -> Self {
        Self(NativeScriptEnum::ScriptAll(script_all.clone()))
    }

    pub fn new_script_any(script_any: &ScriptAny) -> Self {
        Self(NativeScriptEnum::ScriptAny(script_any.clone()))
    }

    pub fn new_script_n_of_k(script_n_of_k: &ScriptNOfK) -> Self {
        Self(NativeScriptEnum::ScriptNOfK(script_n_of_k.clone()))
    }

    pub fn new_timelock_start(timelock_start: &TimelockStart) -> Self {
        Self(NativeScriptEnum::TimelockStart(timelock_start.clone()))
    }

    pub fn new_timelock_expiry(timelock_expiry: &TimelockExpiry) -> Self {
        Self(NativeScriptEnum::TimelockExpiry(timelock_expiry.clone()))
    }

    pub fn kind(&self) -> NativeScriptKind {
        match &self.0 {
            NativeScriptEnum::ScriptPubkey(_) => NativeScriptKind::ScriptPubkey,
            NativeScriptEnum::ScriptAll(_) => NativeScriptKind::ScriptAll,
            NativeScriptEnum::ScriptAny(_) => NativeScriptKind::ScriptAny,
            NativeScriptEnum::ScriptNOfK(_) => NativeScriptKind::ScriptNOfK,
            NativeScriptEnum::TimelockStart(_) => NativeScriptKind::TimelockStart,
            NativeScriptEnum::TimelockExpiry(_) => NativeScriptKind::TimelockExpiry,
        }
    }

    pub fn as_script_pubkey(&self) -> Option<ScriptPubkey> {
        match &self.0 {
            NativeScriptEnum::ScriptPubkey(x) => Some(x.clone()),
            _ => None,
        }
    }

    pub fn as_script_all(&self) -> Option<ScriptAll> {
        match &self.0 {
            NativeScriptEnum::ScriptAll(x) => Some(x.clone()),
            _ => None,
        }
    }

    pub fn as_script_any(&self) -> Option<ScriptAny> {
        match &self.0 {
            NativeScriptEnum::ScriptAny(x) => Some(x.clone()),
            _ => None,
        }
    }

    pub fn as_script_n_of_k(&self) -> Option<ScriptNOfK> {
        match &self.0 {
            NativeScriptEnum::ScriptNOfK(x) => Some(x.clone()),
            _ => None,
        }
    }

    pub fn as_timelock_start(&self) -> Option<TimelockStart> {
        match &self.0 {
            NativeScriptEnum::TimelockStart(x) => Some(x.clone()),
            _ => None,
        }
    }

    pub fn as_timelock_expiry(&self) -> Option<TimelockExpiry> {
        match &self.0 {
            NativeScriptEnum::TimelockExpiry(x) => Some(x.clone()),
            _ => None,
        }
    }

    /// Returns an array of unique Ed25519KeyHashes
    /// contained within this script recursively on any depth level.
    /// The order of the keys in the result is not determined in any way.
    pub fn get_required_signers(&self) -> Ed25519KeyHashes {
        Ed25519KeyHashes(
            RequiredSignersSet::from(self).iter()
                .map(|k| { k.clone() }).collect()
        )
    }
}

#[wasm_bindgen]
#[derive(Clone, Debug, Eq, Ord, PartialEq, PartialOrd)]
pub struct NativeScripts(Vec<NativeScript>);

#[wasm_bindgen]
impl NativeScripts {
    pub fn new() -> Self {
        Self(Vec::new())
    }

    pub fn len(&self) -> usize {
        self.0.len()
    }

    pub fn get(&self, index: usize) -> NativeScript {
        self.0[index].clone()
    }

    pub fn add(&mut self, elem: &NativeScript) {
        self.0.push(elem.clone());
    }
}

impl From<Vec<NativeScript>> for NativeScripts {
    fn from(scripts: Vec<NativeScript>) -> Self {
        scripts.iter().fold(NativeScripts::new(), |mut scripts, s| {
            scripts.add(s);
            scripts
        })
    }
}

impl NoneOrEmpty for NativeScripts {
    fn is_none_or_empty(&self) -> bool {
        self.0.is_empty()
    }
}

#[wasm_bindgen]
#[derive(Clone, Debug, Eq, Ord, PartialEq, PartialOrd)]
pub struct Update {
    proposed_protocol_parameter_updates: ProposedProtocolParameterUpdates,
    epoch: Epoch,
}

to_from_bytes!(Update);

#[wasm_bindgen]
impl Update {
    pub fn proposed_protocol_parameter_updates(&self) -> ProposedProtocolParameterUpdates {
        self.proposed_protocol_parameter_updates.clone()
    }

    pub fn epoch(&self) -> Epoch {
        self.epoch.clone()
    }

    pub fn new(
        proposed_protocol_parameter_updates: &ProposedProtocolParameterUpdates,
        epoch: Epoch,
    ) -> Self {
        Self {
            proposed_protocol_parameter_updates: proposed_protocol_parameter_updates.clone(),
            epoch: epoch.clone(),
        }
    }
}

#[wasm_bindgen]
#[derive(Clone, Debug, Eq, Ord, PartialEq, PartialOrd)]
pub struct GenesisHashes(Vec<GenesisHash>);

to_from_bytes!(GenesisHashes);

#[wasm_bindgen]
impl GenesisHashes {
    pub fn new() -> Self {
        Self(Vec::new())
    }

    pub fn len(&self) -> usize {
        self.0.len()
    }

    pub fn get(&self, index: usize) -> GenesisHash {
        self.0[index].clone()
    }

    pub fn add(&mut self, elem: &GenesisHash) {
        self.0.push(elem.clone());
    }
}

#[wasm_bindgen]
#[derive(Clone, Debug, Eq, Ord, PartialEq, PartialOrd)]
pub struct ScriptHashes(pub (crate) Vec<ScriptHash>);

to_from_bytes!(ScriptHashes);

#[wasm_bindgen]
impl ScriptHashes {
    pub fn new() -> Self {
        Self(Vec::new())
    }

    pub fn len(&self) -> usize {
        self.0.len()
    }

    pub fn get(&self, index: usize) -> ScriptHash {
        self.0[index].clone()
    }

    pub fn add(&mut self, elem: &ScriptHash) {
        self.0.push(elem.clone());
    }
}

#[wasm_bindgen]
#[derive(Clone, Debug, Eq, Ord, PartialEq, PartialOrd)]
pub struct ProposedProtocolParameterUpdates(
    linked_hash_map::LinkedHashMap<GenesisHash, ProtocolParamUpdate>,
);

to_from_bytes!(ProposedProtocolParameterUpdates);

#[wasm_bindgen]
impl ProposedProtocolParameterUpdates {
    pub fn new() -> Self {
        Self(linked_hash_map::LinkedHashMap::new())
    }

    pub fn len(&self) -> usize {
        self.0.len()
    }

    pub fn insert(
        &mut self,
        key: &GenesisHash,
        value: &ProtocolParamUpdate,
    ) -> Option<ProtocolParamUpdate> {
        self.0.insert(key.clone(), value.clone())
    }

    pub fn get(&self, key: &GenesisHash) -> Option<ProtocolParamUpdate> {
        self.0.get(key).map(|v| v.clone())
    }

    pub fn keys(&self) -> GenesisHashes {
        GenesisHashes(
            self.0
                .iter()
                .map(|(k, _v)| k.clone())
                .collect::<Vec<GenesisHash>>(),
        )
    }
}

#[wasm_bindgen]
#[derive(Clone, Debug, Eq, Ord, PartialEq, PartialOrd)]
pub struct ProtocolVersion {
    major: u32,
    minor: u32,
}

to_from_bytes!(ProtocolVersion);

#[wasm_bindgen]
impl ProtocolVersion {
    pub fn major(&self) -> u32 {
        self.major
    }

    pub fn minor(&self) -> u32 {
        self.minor
    }

    pub fn new(major: u32, minor: u32) -> Self {
        Self { major, minor }
    }
}

#[wasm_bindgen]
#[derive(Clone, Debug, Eq, Ord, PartialEq, PartialOrd)]
pub struct ProtocolVersions(Vec<ProtocolVersion>);

to_from_bytes!(ProtocolVersions);

#[wasm_bindgen]
impl ProtocolVersions {
    pub fn new() -> Self {
        Self(Vec::new())
    }

    pub fn len(&self) -> usize {
        self.0.len()
    }

    pub fn get(&self, index: usize) -> ProtocolVersion {
        self.0[index].clone()
    }

    pub fn add(&mut self, elem: &ProtocolVersion) {
        self.0.push(elem.clone());
    }
}


#[wasm_bindgen]
#[derive(Clone, Debug, Eq, Ord, PartialEq, PartialOrd)]
pub struct ProtocolParamUpdate {
    minfee_a: Option<Coin>,
    minfee_b: Option<Coin>,
    max_block_body_size: Option<u32>,
    max_tx_size: Option<u32>,
    max_block_header_size: Option<u32>,
    key_deposit: Option<Coin>,
    pool_deposit: Option<Coin>,
    max_epoch: Option<Epoch>,
    // desired number of stake pools
    n_opt: Option<u32>,
    pool_pledge_influence: Option<Rational>,
    expansion_rate: Option<UnitInterval>,
    treasury_growth_rate: Option<UnitInterval>,
    // decentralization constant
    d: Option<UnitInterval>,
    extra_entropy: Option<Nonce>,
    protocol_version: Option<ProtocolVersions>,
    min_pool_cost: Option<Coin>,
    ada_per_utxo_byte: Option<Coin>,
    cost_models: Option<Costmdls>,
    execution_costs: Option<ExUnitPrices>,
    max_tx_ex_units: Option<ExUnits>,
    max_block_ex_units: Option<ExUnits>,
    max_value_size: Option<u32>,
    collateral_percentage: Option<u32>,
    max_collateral_inputs: Option<u32>,
}

to_from_bytes!(ProtocolParamUpdate);

#[wasm_bindgen]
impl ProtocolParamUpdate {
    pub fn set_minfee_a(&mut self, minfee_a: &Coin) {
        self.minfee_a = Some(minfee_a.clone())
    }

    pub fn minfee_a(&self) -> Option<Coin> {
        self.minfee_a.clone()
    }

    pub fn set_minfee_b(&mut self, minfee_b: &Coin) {
        self.minfee_b = Some(minfee_b.clone())
    }

    pub fn minfee_b(&self) -> Option<Coin> {
        self.minfee_b.clone()
    }

    pub fn set_max_block_body_size(&mut self, max_block_body_size: u32) {
        self.max_block_body_size = Some(max_block_body_size)
    }

    pub fn max_block_body_size(&self) -> Option<u32> {
        self.max_block_body_size.clone()
    }

    pub fn set_max_tx_size(&mut self, max_tx_size: u32) {
        self.max_tx_size = Some(max_tx_size)
    }

    pub fn max_tx_size(&self) -> Option<u32> {
        self.max_tx_size.clone()
    }

    pub fn set_max_block_header_size(&mut self, max_block_header_size: u32) {
        self.max_block_header_size = Some(max_block_header_size)
    }

    pub fn max_block_header_size(&self) -> Option<u32> {
        self.max_block_header_size.clone()
    }

    pub fn set_key_deposit(&mut self, key_deposit: &Coin) {
        self.key_deposit = Some(key_deposit.clone())
    }

    pub fn key_deposit(&self) -> Option<Coin> {
        self.key_deposit.clone()
    }

    pub fn set_pool_deposit(&mut self, pool_deposit: &Coin) {
        self.pool_deposit = Some(pool_deposit.clone())
    }

    pub fn pool_deposit(&self) -> Option<Coin> {
        self.pool_deposit.clone()
    }

    pub fn set_max_epoch(&mut self, max_epoch: Epoch) {
        self.max_epoch = Some(max_epoch.clone())
    }

    pub fn max_epoch(&self) -> Option<Epoch> {
        self.max_epoch.clone()
    }

    pub fn set_n_opt(&mut self, n_opt: u32) {
        self.n_opt = Some(n_opt)
    }

    pub fn n_opt(&self) -> Option<u32> {
        self.n_opt.clone()
    }

    pub fn set_pool_pledge_influence(&mut self, pool_pledge_influence: &Rational) {
        self.pool_pledge_influence = Some(pool_pledge_influence.clone())
    }

    pub fn pool_pledge_influence(&self) -> Option<Rational> {
        self.pool_pledge_influence.clone()
    }

    pub fn set_expansion_rate(&mut self, expansion_rate: &UnitInterval) {
        self.expansion_rate = Some(expansion_rate.clone())
    }

    pub fn expansion_rate(&self) -> Option<UnitInterval> {
        self.expansion_rate.clone()
    }

    pub fn set_treasury_growth_rate(&mut self, treasury_growth_rate: &UnitInterval) {
        self.treasury_growth_rate = Some(treasury_growth_rate.clone())
    }

    pub fn treasury_growth_rate(&self) -> Option<UnitInterval> {
        self.treasury_growth_rate.clone()
    }

    pub fn set_d(&mut self, d: &UnitInterval) {
        self.d = Some(d.clone())
    }

    pub fn d(&self) -> Option<UnitInterval> {
        self.d.clone()
    }

    pub fn set_extra_entropy(&mut self, extra_entropy: &Nonce) {
        self.extra_entropy = Some(extra_entropy.clone())
    }

    pub fn extra_entropy(&self) -> Option<Nonce> {
        self.extra_entropy.clone()
    }

    pub fn set_protocol_version(&mut self, protocol_version: &ProtocolVersions) {
        self.protocol_version = Some(protocol_version.clone())
    }

    pub fn protocol_version(&self) -> Option<ProtocolVersions> {
        self.protocol_version.clone()
    }

    pub fn set_min_pool_cost(&mut self, min_pool_cost: &Coin) {
        self.min_pool_cost = Some(min_pool_cost.clone())
    }

    pub fn min_pool_cost(&self) -> Option<Coin> {
        self.min_pool_cost.clone()
    }

    pub fn set_ada_per_utxo_byte(&mut self, ada_per_utxo_byte: &Coin) {
        self.ada_per_utxo_byte = Some(ada_per_utxo_byte.clone())
    }

    pub fn ada_per_utxo_byte(&self) -> Option<Coin> {
        self.ada_per_utxo_byte.clone()
    }

    pub fn set_cost_models(&mut self, cost_models: &Costmdls) {
        self.cost_models = Some(cost_models.clone())
    }

    pub fn cost_models(&self) -> Option<Costmdls> {
        self.cost_models.clone()
    }

    pub fn set_execution_costs(&mut self, execution_costs: &ExUnitPrices) {
        self.execution_costs = Some(execution_costs.clone())
    }

    pub fn execution_costs(&self) -> Option<ExUnitPrices> {
        self.execution_costs.clone()
    }

    pub fn set_max_tx_ex_units(&mut self, max_tx_ex_units: &ExUnits) {
        self.max_tx_ex_units = Some(max_tx_ex_units.clone())
    }

    pub fn max_tx_ex_units(&self) -> Option<ExUnits> {
        self.max_tx_ex_units.clone()
    }

    pub fn set_max_block_ex_units(&mut self, max_block_ex_units: &ExUnits) {
        self.max_block_ex_units = Some(max_block_ex_units.clone())
    }

    pub fn max_block_ex_units(&self) -> Option<ExUnits> {
        self.max_block_ex_units.clone()
    }

    pub fn set_max_value_size(&mut self, max_value_size: u32) {
        self.max_value_size = Some(max_value_size.clone())
    }

    pub fn max_value_size(&self) -> Option<u32> {
        self.max_value_size.clone()
    }

    pub fn set_collateral_percentage(&mut self, collateral_percentage: u32) {
        self.collateral_percentage = Some(collateral_percentage)
    }

    pub fn collateral_percentage(&self) -> Option<u32> {
        self.collateral_percentage.clone()
    }

    pub fn set_max_collateral_inputs(&mut self, max_collateral_inputs: u32) {
        self.max_collateral_inputs = Some(max_collateral_inputs)
    }

    pub fn max_collateral_inputs(&self) -> Option<u32> {
        self.max_collateral_inputs.clone()
    }

    pub fn new() -> Self {
        Self {
            minfee_a: None,
            minfee_b: None,
            max_block_body_size: None,
            max_tx_size: None,
            max_block_header_size: None,
            key_deposit: None,
            pool_deposit: None,
            max_epoch: None,
            n_opt: None,
            pool_pledge_influence: None,
            expansion_rate: None,
            treasury_growth_rate: None,
            d: None,
            extra_entropy: None,
            protocol_version: None,
            min_pool_cost: None,
            ada_per_utxo_byte: None,
            cost_models: None,
            execution_costs: None,
            max_tx_ex_units: None,
            max_block_ex_units: None,
            max_value_size: None,
            collateral_percentage: None,
            max_collateral_inputs: None,
        }
    }
}

#[wasm_bindgen]
#[derive(Clone)]
pub struct TransactionBodies(Vec<TransactionBody>);

to_from_bytes!(TransactionBodies);

#[wasm_bindgen]
impl TransactionBodies {
    pub fn new() -> Self {
        Self(Vec::new())
    }

    pub fn len(&self) -> usize {
        self.0.len()
    }

    pub fn get(&self, index: usize) -> TransactionBody {
        self.0[index].clone()
    }

    pub fn add(&mut self, elem: &TransactionBody) {
        self.0.push(elem.clone());
    }
}

#[wasm_bindgen]
#[derive(Clone)]
pub struct TransactionWitnessSets(Vec<TransactionWitnessSet>);

to_from_bytes!(TransactionWitnessSets);
#[wasm_bindgen]
impl TransactionWitnessSets {
    pub fn new() -> Self {
        Self(Vec::new())
    }

    pub fn len(&self) -> usize {
        self.0.len()
    }

    pub fn get(&self, index: usize) -> TransactionWitnessSet {
        self.0[index].clone()
    }

    pub fn add(&mut self, elem: &TransactionWitnessSet) {
        self.0.push(elem.clone());
    }
}

pub type TransactionIndexes = Vec<TransactionIndex>;

#[wasm_bindgen]
#[derive(Clone, Debug, Eq, Ord, PartialEq, PartialOrd)]
pub struct AuxiliaryDataSet(linked_hash_map::LinkedHashMap<TransactionIndex, AuxiliaryData>);

#[wasm_bindgen]
impl AuxiliaryDataSet {
    pub fn new() -> Self {
        Self(linked_hash_map::LinkedHashMap::new())
    }

    pub fn len(&self) -> usize {
        self.0.len()
    }

    pub fn insert(&mut self, tx_index: TransactionIndex, data: &AuxiliaryData) -> Option<AuxiliaryData> {
        self.0.insert(tx_index, data.clone())
    }

    pub fn get(&self, tx_index: TransactionIndex) -> Option<AuxiliaryData> {
        self.0.get(&tx_index).map(|v| v.clone())
    }

    pub fn indices(&self) -> TransactionIndexes {
        self.0.iter().map(|(k, _v)| k.clone()).collect::<Vec<TransactionIndex>>()
    }
}

#[wasm_bindgen]
#[derive(Clone)]
pub struct Block {
    header: Header,
    transaction_bodies: TransactionBodies,
    transaction_witness_sets: TransactionWitnessSets,
    auxiliary_data_set: AuxiliaryDataSet,
    invalid_transactions: TransactionIndexes,
}

to_from_bytes!(Block);

#[wasm_bindgen]
impl Block {
    pub fn header(&self) -> Header {
        self.header.clone()
    }

    pub fn transaction_bodies(&self) -> TransactionBodies {
        self.transaction_bodies.clone()
    }

    pub fn transaction_witness_sets(&self) -> TransactionWitnessSets {
        self.transaction_witness_sets.clone()
    }

    pub fn auxiliary_data_set(&self) -> AuxiliaryDataSet {
        self.auxiliary_data_set.clone()
    }

    pub fn invalid_transactions(&self) -> TransactionIndexes {
        self.invalid_transactions.clone()
    }

    pub fn new(header: &Header, transaction_bodies: &TransactionBodies, transaction_witness_sets: &TransactionWitnessSets, auxiliary_data_set: &AuxiliaryDataSet, invalid_transactions: TransactionIndexes) -> Self {
        Self {
            header: header.clone(),
            transaction_bodies: transaction_bodies.clone(),
            transaction_witness_sets: transaction_witness_sets.clone(),
            auxiliary_data_set: auxiliary_data_set.clone(),
            invalid_transactions: invalid_transactions,
        }
    }
}

#[wasm_bindgen]
#[derive(Clone)]
pub struct Header {
    header_body: HeaderBody,
    body_signature: KESSignature,
}

to_from_bytes!(Header);

#[wasm_bindgen]
impl Header {
    pub fn header_body(&self) -> HeaderBody {
        self.header_body.clone()
    }

    pub fn body_signature(&self) -> KESSignature {
        self.body_signature.clone()
    }

    pub fn new(header_body: &HeaderBody, body_signature: &KESSignature) -> Self {
        Self {
            header_body: header_body.clone(),
            body_signature: body_signature.clone(),
        }
    }
}

#[wasm_bindgen]
#[derive(Clone)]
pub struct OperationalCert {
    hot_vkey: KESVKey,
    sequence_number: u32,
    kes_period: u32,
    sigma: Ed25519Signature,
}

to_from_bytes!(OperationalCert);

#[wasm_bindgen]
impl OperationalCert {
    pub fn hot_vkey(&self) -> KESVKey {
        self.hot_vkey.clone()
    }

    pub fn sequence_number(&self) -> u32 {
        self.sequence_number.clone()
    }

    pub fn kes_period(&self) -> u32 {
        self.kes_period.clone()
    }

    pub fn sigma(&self) -> Ed25519Signature {
        self.sigma.clone()
    }

    pub fn new(hot_vkey: &KESVKey, sequence_number: u32, kes_period: u32, sigma: &Ed25519Signature) -> Self {
        Self {
            hot_vkey: hot_vkey.clone(),
            sequence_number: sequence_number,
            kes_period: kes_period,
            sigma: sigma.clone(),
        }
    }
}

#[wasm_bindgen]
#[derive(Clone)]
pub struct HeaderBody {
    block_number: u32,
    slot: SlotBigNum,
    prev_hash: Option<BlockHash>,
    issuer_vkey: Vkey,
    vrf_vkey: VRFVKey,
    nonce_vrf: VRFCert,
    leader_vrf: VRFCert,
    block_body_size: u32,
    block_body_hash: BlockHash,
    operational_cert: OperationalCert,
    protocol_version: ProtocolVersion,
}

to_from_bytes!(HeaderBody);

#[wasm_bindgen]
impl HeaderBody {
    pub fn block_number(&self) -> u32 {
        self.block_number.clone()
    }


    /// !!! DEPRECATED !!!
    /// Returns a Slot32 (u32) value in case the underlying original BigNum (u64) value is within the limits.
    /// Otherwise will just raise an error.
    #[deprecated(
    since = "10.1.0",
    note = "Possible boundary error. Use slot_bignum instead"
    )]
    pub fn slot(&self) -> Result<Slot32, JsError> {
        self.slot.clone().try_into()
    }

    pub fn slot_bignum(&self) -> SlotBigNum {
        self.slot.clone()
    }

    pub fn prev_hash(&self) -> Option<BlockHash> {
        self.prev_hash.clone()
    }

    pub fn issuer_vkey(&self) -> Vkey {
        self.issuer_vkey.clone()
    }

    pub fn vrf_vkey(&self) -> VRFVKey {
        self.vrf_vkey.clone()
    }

    pub fn nonce_vrf(&self) -> VRFCert {
        self.nonce_vrf.clone()
    }

    pub fn leader_vrf(&self) -> VRFCert {
        self.leader_vrf.clone()
    }

    pub fn block_body_size(&self) -> u32 {
        self.block_body_size.clone()
    }

    pub fn block_body_hash(&self) -> BlockHash {
        self.block_body_hash.clone()
    }

    pub fn operational_cert(&self) -> OperationalCert {
        self.operational_cert.clone()
    }

    pub fn protocol_version(&self) -> ProtocolVersion {
        self.protocol_version.clone()
    }

    /// !!! DEPRECATED !!!
    /// This constructor uses outdated slot number format.
    /// Use `.new_headerbody` instead
    #[deprecated(
    since = "10.1.0",
    note = "Underlying value capacity of slot (BigNum u64) bigger then Slot32. Use new_bignum instead."
    )]
    pub fn new(block_number: u32, slot: Slot32, prev_hash: Option<BlockHash>, issuer_vkey: &Vkey, vrf_vkey: &VRFVKey, nonce_vrf: &VRFCert, leader_vrf: &VRFCert, block_body_size: u32, block_body_hash: &BlockHash, operational_cert: &OperationalCert, protocol_version: &ProtocolVersion) -> Self {
        Self {
            block_number: block_number,
            slot: slot.clone().into(),
            prev_hash: prev_hash.clone(),
            issuer_vkey: issuer_vkey.clone(),
            vrf_vkey: vrf_vkey.clone(),
            nonce_vrf: nonce_vrf.clone(),
            leader_vrf: leader_vrf.clone(),
            block_body_size: block_body_size,
            block_body_hash: block_body_hash.clone(),
            operational_cert: operational_cert.clone(),
            protocol_version: protocol_version.clone(),
        }
    }

    pub fn new_headerbody(block_number: u32, slot: &SlotBigNum, prev_hash: Option<BlockHash>, issuer_vkey: &Vkey, vrf_vkey: &VRFVKey, nonce_vrf: &VRFCert, leader_vrf: &VRFCert, block_body_size: u32, block_body_hash: &BlockHash, operational_cert: &OperationalCert, protocol_version: &ProtocolVersion) -> Self {
        Self {
            block_number: block_number,
            slot: slot.clone(),
            prev_hash: prev_hash.clone(),
            issuer_vkey: issuer_vkey.clone(),
            vrf_vkey: vrf_vkey.clone(),
            nonce_vrf: nonce_vrf.clone(),
            leader_vrf: leader_vrf.clone(),
            block_body_size: block_body_size,
            block_body_hash: block_body_hash.clone(),
            operational_cert: operational_cert.clone(),
            protocol_version: protocol_version.clone(),
        }
    }
}



#[wasm_bindgen]
#[derive(Clone, Debug, Eq, PartialEq)]
pub struct AssetName(Vec<u8>);

impl Ord for AssetName {
    fn cmp(&self, other: &Self) -> Ordering {
        // Implementing canonical CBOR order for asset names,
        // as they might be of different length.
        return match self.0.len().cmp(&other.0.len()) {
            Ordering::Equal => self.0.cmp(&other.0),
            x => x,
        };
    }
}

impl PartialOrd for AssetName {
    fn partial_cmp(&self, other: &Self) -> Option<Ordering> {
        Some(self.cmp(other))
    }
}

to_from_bytes!(AssetName);

#[wasm_bindgen]
impl AssetName {
    pub fn new(name: Vec<u8>) -> Result<AssetName, JsError> {
        Self::new_impl(name).map_err(|e| JsError::from_str(&e.to_string()))
    }

    pub (crate) fn new_impl(name: Vec<u8>) -> Result<AssetName, DeserializeError> {
        if name.len() <= 32 {
            Ok(Self(name))
        } else {
            Err(DeserializeError::new("AssetName", DeserializeFailure::OutOfRange{
                min: 0,
                max: 32,
                found: name.len(),
            }))
        }
    }

    pub fn name(&self) -> Vec<u8> {
        self.0.clone()
    }
}

#[wasm_bindgen]
#[derive(Clone, Debug, Eq, Ord, PartialEq, PartialOrd)]
pub struct AssetNames(Vec<AssetName>);

to_from_bytes!(AssetNames);

#[wasm_bindgen]
impl AssetNames {
    pub fn new() -> Self {
        Self(Vec::new())
    }

    pub fn len(&self) -> usize {
        self.0.len()
    }

    pub fn get(&self, index: usize) -> AssetName {
        self.0[index].clone()
    }

    pub fn add(&mut self, elem: &AssetName) {
        self.0.push(elem.clone());
    }
}

pub type PolicyID = ScriptHash;
pub type PolicyIDs = ScriptHashes;

#[wasm_bindgen]
#[derive(Clone, Debug, Default, Eq, Ord, PartialEq, PartialOrd)]
pub struct Assets(pub (crate) std::collections::BTreeMap<AssetName, BigNum>);

to_from_bytes!(Assets);

#[wasm_bindgen]
impl Assets {
    pub fn new() -> Self {
        Self(std::collections::BTreeMap::new())
    }

    pub fn len(&self) -> usize {
        self.0.len()
    }

    pub fn insert(&mut self, key: &AssetName, value: &BigNum) -> Option<BigNum> {
        self.0.insert(key.clone(), value.clone())
    }

    pub fn get(&self, key: &AssetName) -> Option<BigNum> {
        self.0.get(key).map(|v| v.clone())
    }

    pub fn keys(&self) -> AssetNames {
        AssetNames(self.0.iter().map(|(k, _v)| k.clone()).collect::<Vec<AssetName>>())
    }
}

#[wasm_bindgen]
#[derive(Clone, Debug, Eq, Ord, PartialEq)]
pub struct MultiAsset(pub (crate) std::collections::BTreeMap<PolicyID, Assets>);

to_from_bytes!(MultiAsset);

#[wasm_bindgen]
impl MultiAsset {
    pub fn new() -> Self {
        Self(std::collections::BTreeMap::new())
    }

    /// the number of unique policy IDs in the multiasset
    pub fn len(&self) -> usize {
        self.0.len()
    }

    /// set (and replace if it exists) all assets with policy {policy_id} to a copy of {assets}
    pub fn insert(&mut self, policy_id: &PolicyID, assets: &Assets) -> Option<Assets> {
        self.0.insert(policy_id.clone(), assets.clone())
    }

    /// all assets under {policy_id}, if any exist, or else None (undefined in JS)
    pub fn get(&self, policy_id: &PolicyID) -> Option<Assets> {
        self.0.get(policy_id).map(|v| v.clone())
    }

    /// sets the asset {asset_name} to {value} under policy {policy_id}
    /// returns the previous amount if it was set, or else None (undefined in JS)
    pub fn set_asset(&mut self, policy_id: &PolicyID, asset_name: &AssetName, value: BigNum) -> Option<BigNum> {
        self.0.entry(policy_id.clone()).or_default().insert(asset_name, &value)
    }

    /// returns the amount of asset {asset_name} under policy {policy_id}
    /// If such an asset does not exist, 0 is returned.
    pub fn get_asset(&self, policy_id: &PolicyID, asset_name: &AssetName) -> BigNum {
        (|| self.0.get(policy_id)?.get(asset_name))().unwrap_or(BigNum::zero())
    }

    /// returns all policy IDs used by assets in this multiasset
    pub fn keys(&self) -> PolicyIDs {
        ScriptHashes(self.0.iter().map(|(k, _v)| k.clone()).collect::<Vec<PolicyID>>())
    }

    /// removes an asset from the list if the result is 0 or less
    /// does not modify this object, instead the result is returned
    pub fn sub(&self, rhs_ma: &MultiAsset) -> MultiAsset {
        let mut lhs_ma = self.clone();
        for (policy, assets) in &rhs_ma.0 {
            for (asset_name, amount) in &assets.0 {
                match lhs_ma.0.get_mut(policy) {
                    Some(assets) => match assets.0.get_mut(asset_name) {
                        Some(current) => match current.checked_sub(&amount) {
                            Ok(new) => {
                                match new.compare(&to_bignum(0)) {
                                    0 => {
                                        assets.0.remove(asset_name);
                                        match assets.0.len() {
                                            0 => { lhs_ma.0.remove(policy); },
                                            _ => {},
                                        }
                                    },
                                    _ => *current = new
                                }
                            },
                            Err(_) => {
                                assets.0.remove(asset_name);
                                match assets.0.len() {
                                    0 => { lhs_ma.0.remove(policy); },
                                    _ => {},
                                }
                            }
                        },
                        None => {
                            // asset name is missing from left hand side
                        }
                    },
                    None => {
                        // policy id missing from left hand side
                    }
                }
            }
        }
        lhs_ma
    }
}

// deriving PartialOrd doesn't work in a way that's useful , as the
// implementation of PartialOrd for BTreeMap compares keys by their order,
// i.e, is equivalent to comparing the iterators of (pid, Assets).
// that would mean that: v1 < v2 if the min_pid(v1) < min_pid(v2)
// this function instead compares amounts, assuming that if a pair (pid, aname)
// is not in the MultiAsset then it has an amount of 0
impl PartialOrd for MultiAsset {
    fn partial_cmp(&self, other: &Self) -> Option<std::cmp::Ordering> {
        fn amount_or_zero(ma: &MultiAsset, pid: &PolicyID, aname: &AssetName) -> Coin {
            ma.get(&pid).and_then(|assets| assets.get(aname))
                .unwrap_or(to_bignum(0u64)) // assume 0 if asset not present
        }

        // idea: if (a-b) > 0 for some asset, then a > b for at least some asset
        fn is_all_zeros(lhs: &MultiAsset, rhs: &MultiAsset) -> bool {
            for (pid, assets) in lhs.0.iter() {
                for (aname, amount) in assets.0.iter() {
                    match amount
                            .clamped_sub(&amount_or_zero(&rhs, pid, aname))
                            .cmp(&to_bignum(0))
                    {
                        std::cmp::Ordering::Equal => (),
                        _ => return false
                    }
                }
            }
            true
        }

        match (is_all_zeros(self, other), is_all_zeros(other, self)) {
            (true, true) => Some(std::cmp::Ordering::Equal),
            (true, false) => Some(std::cmp::Ordering::Less),
            (false, true) => Some(std::cmp::Ordering::Greater),
            (false, false) => None,
        }
    }
}

#[wasm_bindgen]
#[derive(Clone, Debug, Eq, Ord, PartialEq, PartialOrd)]
pub struct MintAssets(std::collections::BTreeMap<AssetName, Int>);

#[wasm_bindgen]
impl MintAssets {
    pub fn new() -> Self {
        Self(std::collections::BTreeMap::new())
    }

    pub fn new_from_entry(key: &AssetName, value: Int) -> Self {
        let mut ma = MintAssets::new();
        ma.insert(key, value);
        ma
    }

    pub fn len(&self) -> usize {
        self.0.len()
    }

    pub fn insert(&mut self, key: &AssetName, value: Int) -> Option<Int> {
        self.0.insert(key.clone(), value)
    }

    pub fn get(&self, key: &AssetName) -> Option<Int> {
        self.0.get(key).map(|v| v.clone())
    }

    pub fn keys(&self) -> AssetNames {
        AssetNames(self.0.iter().map(|(k, _v)| k.clone()).collect::<Vec<AssetName>>())
    }
}

#[wasm_bindgen]
#[derive(Clone, Debug, Eq, Ord, PartialEq, PartialOrd)]
pub struct Mint(std::collections::BTreeMap<PolicyID, MintAssets>);

to_from_bytes!(Mint);

#[wasm_bindgen]
impl Mint {
    pub fn new() -> Self {
        Self(std::collections::BTreeMap::new())
    }

    pub fn new_from_entry(key: &PolicyID, value: &MintAssets) -> Self {
        let mut m = Mint::new();
        m.insert(key, value);
        m
    }

    pub fn len(&self) -> usize {
        self.0.len()
    }

    pub fn insert(&mut self, key: &PolicyID, value: &MintAssets) -> Option<MintAssets> {
        self.0.insert(key.clone(), value.clone())
    }

    pub fn get(&self, key: &PolicyID) -> Option<MintAssets> {
        self.0.get(key).map(|v| v.clone())
    }

    pub fn keys(&self) -> PolicyIDs {
        ScriptHashes(self.0.iter().map(|(k, _v)| k.clone()).collect::<Vec<ScriptHash>>())
    }

    fn as_multiasset(&self, is_positive: bool) -> MultiAsset {
        self.0.iter().fold(MultiAsset::new(), | res, e | {
            let assets: Assets = (e.1).0.iter().fold(Assets::new(), | res, e| {
                let mut assets = res;
                if e.1.is_positive() == is_positive {
                    let amount = match is_positive {
                        true => e.1.as_positive(),
                        false => e.1.as_negative(),
                    };
                    assets.insert(e.0, &amount.unwrap());
                }
                assets
            });
            let mut ma = res;
            if !assets.0.is_empty() {
                ma.insert(e.0, &assets);
            }
            ma
        })
    }

    /// Returns the multiasset where only positive (minting) entries are present
    pub fn as_positive_multiasset(&self) -> MultiAsset {
        self.as_multiasset(true)
    }

    /// Returns the multiasset where only negative (burning) entries are present
    pub fn as_negative_multiasset(&self) -> MultiAsset {
        self.as_multiasset(false)
    }
}


#[wasm_bindgen]
#[derive(Clone, Copy, Debug, Eq, Ord, PartialEq, PartialOrd)]
pub enum NetworkIdKind {
    Testnet,
    Mainnet,
}

#[wasm_bindgen]
#[derive(Clone, Copy, Debug, Eq, Ord, PartialEq, PartialOrd)]
pub struct NetworkId(NetworkIdKind);

to_from_bytes!(NetworkId);

#[wasm_bindgen]
impl NetworkId {
    pub fn testnet() -> Self {
        Self(NetworkIdKind::Testnet)
    }

    pub fn mainnet() -> Self {
        Self(NetworkIdKind::Mainnet)
    }

    pub fn kind(&self) -> NetworkIdKind {
        self.0
    }
}

impl From<&NativeScript> for RequiredSignersSet {
    fn from(script: &NativeScript) -> Self {
        match &script.0 {
            NativeScriptEnum::ScriptPubkey(spk) => {
                let mut set = BTreeSet::new();
                set.insert(spk.addr_keyhash());
                set
            },
            NativeScriptEnum::ScriptAll(all) => {
                RequiredSignersSet::from(&all.native_scripts)
            },
            NativeScriptEnum::ScriptAny(any) => {
                RequiredSignersSet::from(&any.native_scripts)
            },
            NativeScriptEnum::ScriptNOfK(ofk) => {
                RequiredSignersSet::from(&ofk.native_scripts)
            },
            _ => BTreeSet::new(),
        }
    }
}

impl From<&NativeScripts> for RequiredSignersSet {
    fn from(scripts: &NativeScripts) -> Self {
        scripts.0.iter().fold(BTreeSet::new(), |mut set, s| {
            RequiredSignersSet::from(s).iter().for_each(|pk| {
                set.insert(pk.clone());
            });
            set
        })
    }
}

#[cfg(test)]
mod tests {
    use super::*;

    #[test]
    fn native_script_hash() {
        let keyhash = Ed25519KeyHash::from_bytes(vec![143, 180, 186, 93, 223, 42, 243, 7, 81, 98, 86, 125, 97, 69, 110, 52, 130, 243, 244, 98, 246, 13, 33, 212, 128, 168, 136, 40]).unwrap();
        assert_eq!(hex::encode(&keyhash.to_bytes()), "8fb4ba5ddf2af3075162567d61456e3482f3f462f60d21d480a88828");

        let script = NativeScript::new_script_pubkey(&ScriptPubkey::new(&keyhash));

        let script_hash = script.hash();

        assert_eq!(hex::encode(&script_hash.to_bytes()), "187b8d3ddcb24013097c003da0b8d8f7ddcf937119d8f59dccd05a0f");
    }

    #[test]
    fn asset_name_ord() {

        let name1 = AssetName::new(vec![0u8, 1, 2, 3]).unwrap();
        let name11 = AssetName::new(vec![0u8, 1, 2, 3]).unwrap();

        let name2 = AssetName::new(vec![0u8, 4, 5, 6]).unwrap();
        let name22 = AssetName::new(vec![0u8, 4, 5, 6]).unwrap();

        let name3 = AssetName::new(vec![0u8, 7, 8]).unwrap();
        let name33 = AssetName::new(vec![0u8, 7, 8]).unwrap();

        assert_eq!(name1.cmp(&name2), Ordering::Less);
        assert_eq!(name2.cmp(&name1), Ordering::Greater);
        assert_eq!(name1.cmp(&name3), Ordering::Greater);
        assert_eq!(name2.cmp(&name3), Ordering::Greater);
        assert_eq!(name3.cmp(&name1), Ordering::Less);
        assert_eq!(name3.cmp(&name2), Ordering::Less);

        assert_eq!(name1.cmp(&name11), Ordering::Equal);
        assert_eq!(name2.cmp(&name22), Ordering::Equal);
        assert_eq!(name3.cmp(&name33), Ordering::Equal);

        let mut map = Assets::new();
        map.insert(&name2, &to_bignum(1));
        map.insert(&name1, &to_bignum(1));
        map.insert(&name3, &to_bignum(1));

        assert_eq!(map.keys(), AssetNames(vec![name3, name1, name2]));

        let mut map2 = MintAssets::new();
        map2.insert(&name11, Int::new_i32(1));
        map2.insert(&name33, Int::new_i32(1));
        map2.insert(&name22, Int::new_i32(1));

        assert_eq!(map2.keys(), AssetNames(vec![name33, name11, name22]));
    }

    #[test]
    fn mint_to_multiasset() {
        let policy_id1 = PolicyID::from([0u8; 28]);
        let policy_id2 = PolicyID::from([1u8; 28]);
        let name1 = AssetName::new(vec![0u8, 1, 2, 3]).unwrap();
        let name2 = AssetName::new(vec![0u8, 4, 5, 6]).unwrap();
        let amount1 = BigNum::from_str("1234").unwrap();
        let amount2 = BigNum::from_str("5678").unwrap();

        let mut mass1 = MintAssets::new();
        mass1.insert(&name1, Int::new(&amount1));
        mass1.insert(&name2, Int::new(&amount2));

        let mut mass2 = MintAssets::new();
        mass2.insert(&name1, Int::new(&amount2));
        mass2.insert(&name2, Int::new(&amount1));

        let mut mint = Mint::new();
        mint.insert(&policy_id1, &mass1);
        mint.insert(&policy_id2, &mass2);

        let multiasset = mint.as_positive_multiasset();
        assert_eq!(multiasset.len(), 2);

        let ass1 = multiasset.get(&policy_id1).unwrap();
        let ass2 = multiasset.get(&policy_id2).unwrap();

        assert_eq!(ass1.len(), 2);
        assert_eq!(ass2.len(), 2);

        assert_eq!(ass1.get(&name1).unwrap(), amount1);
        assert_eq!(ass1.get(&name2).unwrap(), amount2);

        assert_eq!(ass2.get(&name1).unwrap(), amount2);
        assert_eq!(ass2.get(&name2).unwrap(), amount1);
    }

    #[test]
    fn mint_to_negative_multiasset() {
        let policy_id1 = PolicyID::from([0u8; 28]);
        let policy_id2 = PolicyID::from([1u8; 28]);
        let name1 = AssetName::new(vec![0u8, 1, 2, 3]).unwrap();
        let name2 = AssetName::new(vec![0u8, 4, 5, 6]).unwrap();
        let amount1 = BigNum::from_str("1234").unwrap();
        let amount2 = BigNum::from_str("5678").unwrap();

        let mut mass1 = MintAssets::new();
        mass1.insert(&name1, Int::new(&amount1));
        mass1.insert(&name2, Int::new_negative(&amount2));

        let mut mass2 = MintAssets::new();
        mass2.insert(&name1, Int::new_negative(&amount1));
        mass2.insert(&name2, Int::new(&amount2));

        let mut mint = Mint::new();
        mint.insert(&policy_id1, &mass1);
        mint.insert(&policy_id2, &mass2);

        let p_multiasset = mint.as_positive_multiasset();
        let n_multiasset = mint.as_negative_multiasset();

        assert_eq!(p_multiasset.len(), 2);
        assert_eq!(n_multiasset.len(), 2);

        let p_ass1 = p_multiasset.get(&policy_id1).unwrap();
        let p_ass2 = p_multiasset.get(&policy_id2).unwrap();

        let n_ass1 = n_multiasset.get(&policy_id1).unwrap();
        let n_ass2 = n_multiasset.get(&policy_id2).unwrap();

        assert_eq!(p_ass1.len(), 1);
        assert_eq!(p_ass2.len(), 1);
        assert_eq!(n_ass1.len(), 1);
        assert_eq!(n_ass2.len(), 1);

        assert_eq!(p_ass1.get(&name1).unwrap(), amount1);
        assert!(p_ass1.get(&name2).is_none());

        assert!(p_ass2.get(&name1).is_none());
        assert_eq!(p_ass2.get(&name2).unwrap(), amount2);

        assert!(n_ass1.get(&name1).is_none());
        assert_eq!(n_ass1.get(&name2).unwrap(), amount2);

        assert_eq!(n_ass2.get(&name1).unwrap(), amount1);
        assert!(n_ass2.get(&name2).is_none());
    }

    #[test]
    fn mint_to_negative_multiasset_empty() {
        let policy_id1 = PolicyID::from([0u8; 28]);
        let name1 = AssetName::new(vec![0u8, 1, 2, 3]).unwrap();
        let amount1 = BigNum::from_str("1234").unwrap();

        let mut mass1 = MintAssets::new();
        mass1.insert(&name1, Int::new(&amount1));

        let mut mass2 = MintAssets::new();
        mass2.insert(&name1, Int::new_negative(&amount1));

        let mut mint1 = Mint::new();
        mint1.insert(&policy_id1, &mass1);

        let mut mint2 = Mint::new();
        mint2.insert(&policy_id1, &mass2);

        let p_multiasset_some = mint1.as_positive_multiasset();
        let p_multiasset_none = mint2.as_positive_multiasset();

        let n_multiasset_none = mint1.as_negative_multiasset();
        let n_multiasset_some = mint2.as_negative_multiasset();

        assert_eq!(p_multiasset_some.len(), 1);
        assert_eq!(p_multiasset_none.len(), 0);

        assert_eq!(n_multiasset_some.len(), 1);
        assert_eq!(n_multiasset_none.len(), 0);

        let p_ass = p_multiasset_some.get(&policy_id1).unwrap();
        let n_ass = n_multiasset_some.get(&policy_id1).unwrap();

        assert_eq!(p_ass.len(), 1);
        assert_eq!(n_ass.len(), 1);

        assert_eq!(p_ass.get(&name1).unwrap(), amount1);
        assert_eq!(n_ass.get(&name1).unwrap(), amount1);
    }

    fn keyhash(x: u8) -> Ed25519KeyHash {
        Ed25519KeyHash::from_bytes(vec![x, 180, 186, 93, 223, 42, 243, 7, 81, 98, 86, 125, 97, 69, 110, 52, 130, 243, 244, 98, 246, 13, 33, 212, 128, 168, 136, 40]).unwrap()
    }

    fn pkscript(pk: &Ed25519KeyHash) -> NativeScript {
        NativeScript::new_script_pubkey(&ScriptPubkey::new(pk))
    }

    fn scripts_vec(scripts: Vec<&NativeScript>) -> NativeScripts {
        NativeScripts(scripts.iter().map(|s| { (*s).clone() }).collect())
    }

    #[test]
    fn native_scripts_get_pubkeys() {
        let keyhash1 = keyhash(1);
        let keyhash2 = keyhash(2);
        let keyhash3 = keyhash(3);

        let pks1 = RequiredSignersSet::from(&pkscript(&keyhash1));
        assert_eq!(pks1.len(), 1);
        assert!(pks1.contains(&keyhash1));

        let pks2 = RequiredSignersSet::from(
            &NativeScript::new_timelock_start(
                &TimelockStart::new(123),
            ),
        );
        assert_eq!(pks2.len(), 0);

        let pks3 = RequiredSignersSet::from(
            &NativeScript::new_script_all(
                &ScriptAll::new(&scripts_vec(vec![
                    &pkscript(&keyhash1),
                    &pkscript(&keyhash2),
                ]))
            ),
        );
        assert_eq!(pks3.len(), 2);
        assert!(pks3.contains(&keyhash1));
        assert!(pks3.contains(&keyhash2));

        let pks4 = RequiredSignersSet::from(
            &NativeScript::new_script_any(
                &ScriptAny::new(&scripts_vec(vec![
                    &NativeScript::new_script_n_of_k(&ScriptNOfK::new(
                        1,
                        &scripts_vec(vec![
                            &NativeScript::new_timelock_start(&TimelockStart::new(132)),
                            &pkscript(&keyhash3),
                        ]),
                    )),
                    &NativeScript::new_script_all(&ScriptAll::new(
                        &scripts_vec(vec![
                            &NativeScript::new_timelock_expiry(&TimelockExpiry::new(132)),
                            &pkscript(&keyhash1),
                        ]),
                    )),
                    &NativeScript::new_script_any(&ScriptAny::new(
                        &scripts_vec(vec![
                            &pkscript(&keyhash1),
                            &pkscript(&keyhash2),
                            &pkscript(&keyhash3),
                        ]),
                    )),
                ]))
            ),
        );
        assert_eq!(pks4.len(), 3);
        assert!(pks4.contains(&keyhash1));
        assert!(pks4.contains(&keyhash2));
        assert!(pks4.contains(&keyhash3));
    }
}<|MERGE_RESOLUTION|>--- conflicted
+++ resolved
@@ -54,11 +54,8 @@
 pub mod emip3;
 #[macro_use]
 pub mod utils;
-<<<<<<< HEAD
 mod serialization_marcos;
-=======
 mod fakes;
->>>>>>> b866eced
 
 use address::*;
 use crypto::*;
