use std::io::{BufRead, Seek, Write};
use super::*;

// This library was code-generated using an experimental CDDL to rust tool:
// https://github.com/Emurgo/cddl-codegen

use cbor_event::{self, de::Deserializer, se::{Serialize, Serializer}};

use schemars::JsonSchema;


#[wasm_bindgen]
#[derive(Clone, Debug, Eq, Ord, PartialEq, PartialOrd)]
pub struct PlutusScript {
    bytes: Vec<u8>,
    language: LanguageKind,
}

to_from_bytes!(PlutusScript);

#[wasm_bindgen]
impl PlutusScript {

    /**
     * Creates a new Plutus script from the RAW bytes of the compiled script.
     * This does NOT include any CBOR encoding around these bytes (e.g. from "cborBytes" in cardano-cli)
     * If you creating this from those you should use PlutusScript::from_bytes() instead.
     */
    pub fn new(bytes: Vec<u8>) -> PlutusScript {
        Self::new_with_version(bytes, &Language::new_plutus_v1())
    }

    /**
     * Creates a new Plutus script from the RAW bytes of the compiled script.
     * This does NOT include any CBOR encoding around these bytes (e.g. from "cborBytes" in cardano-cli)
     * If you creating this from those you should use PlutusScript::from_bytes() instead.
     */
    pub fn new_v2(bytes: Vec<u8>) -> PlutusScript {
        Self::new_with_version(bytes, &Language::new_plutus_v2())
    }

    /**
     * Creates a new Plutus script from the RAW bytes of the compiled script.
     * This does NOT include any CBOR encoding around these bytes (e.g. from "cborBytes" in cardano-cli)
     * If you creating this from those you should use PlutusScript::from_bytes() instead.
     */
    pub fn new_with_version(bytes: Vec<u8>, language: &Language) -> PlutusScript {
        Self { bytes, language: language.0.clone() }
    }

    /**
     * The raw bytes of this compiled Plutus script.
     * If you need "cborBytes" for cardano-cli use PlutusScript::to_bytes() instead.
     */
    pub fn bytes(&self) -> Vec<u8> {
        self.bytes.clone()
    }

    /// Same as `.from_bytes` but will consider the script as requiring the Plutus Language V2
    pub fn from_bytes_v2(bytes: Vec<u8>) -> Result<PlutusScript, JsError> {
        Self::from_bytes_with_version(bytes, &Language::new_plutus_v2())
    }

    /// Same as `.from_bytes` but will consider the script as requiring the specified language version
    pub fn from_bytes_with_version(bytes: Vec<u8>, language: &Language) -> Result<PlutusScript, JsError> {
        Ok(Self::new_with_version(Self::from_bytes(bytes)?.bytes, language))
    }

    pub fn hash(&self) -> ScriptHash {
        let mut bytes = Vec::with_capacity(self.bytes.len() + 1);
        // https://github.com/input-output-hk/cardano-ledger/blob/master/eras/babbage/test-suite/cddl-files/babbage.cddl#L413
        bytes.extend_from_slice(&vec![self.script_namespace() as u8]);
        bytes.extend_from_slice(&self.bytes);
        ScriptHash::from(blake2b224(bytes.as_ref()))
    }

    pub fn language_version(&self) -> Language {
        Language(self.language.clone())
    }

    pub(crate) fn script_namespace(&self) -> ScriptHashNamespace {
        match self.language {
            LanguageKind::PlutusV1 => ScriptHashNamespace::PlutusScript,
            LanguageKind::PlutusV2 => ScriptHashNamespace::PlutusScriptV2,
        }
    }

    pub(crate) fn clone_as_version(&self, language: &Language) -> PlutusScript {
        Self::new_with_version(self.bytes.clone(), language)
    }
}

impl serde::Serialize for PlutusScript {
    fn serialize<S>(&self, serializer: S) -> Result<S::Ok, S::Error>
    where S: serde::Serializer {
        serializer.serialize_str(&hex::encode(&self.bytes))
    }
}

impl <'de> serde::de::Deserialize<'de> for PlutusScript {
    fn deserialize<D>(deserializer: D) -> Result<Self, D::Error> where
    D: serde::de::Deserializer<'de> {
        let s = <String as serde::de::Deserialize>::deserialize(deserializer)?;
        hex::decode(&s)
            .map(|bytes| PlutusScript::new(bytes))
            .map_err(|_err| serde::de::Error::invalid_value(serde::de::Unexpected::Str(&s), &"PlutusScript as hex string e.g. F8AB28C2 (without CBOR bytes tag)"))
    }
}

impl JsonSchema for PlutusScript {
    fn schema_name() -> String { String::from("PlutusScript") }
    fn json_schema(gen: &mut schemars::gen::SchemaGenerator) -> schemars::schema::Schema { String::json_schema(gen) }
    fn is_referenceable() -> bool { String::is_referenceable() }
}

#[wasm_bindgen]
#[derive(Clone, Debug, Eq, Ord, PartialEq, PartialOrd, serde::Serialize, serde::Deserialize, JsonSchema)]
pub struct PlutusScripts(pub(crate) Vec<PlutusScript>);

to_from_bytes!(PlutusScripts);

#[wasm_bindgen]
impl PlutusScripts {
    pub fn new() -> Self {
        Self(Vec::new())
    }

    pub fn len(&self) -> usize {
        self.0.len()
    }

    pub fn get(&self, index: usize) -> PlutusScript {
        self.0[index].clone()
    }

    pub fn add(&mut self, elem: &PlutusScript) {
        self.0.push(elem.clone());
    }

    pub(crate) fn by_version(&self, language: &Language) -> PlutusScripts {
        PlutusScripts(
            self.0.iter()
                .filter(|s| s.language_version().eq(language))
                .map(|s| s.clone())
                .collect()
        )
    }

    pub(crate) fn has_version(&self, language: &Language) -> bool {
        self.0.iter().any(|s| s.language_version().eq(language))
    }

    pub(crate) fn merge(&self, other: &PlutusScripts) -> PlutusScripts {
        let mut res = self.clone();
        for s in &other.0 {
            res.add(s);
        }
        res
    }

    pub(crate) fn map_as_version(&self, language: &Language) -> PlutusScripts {
        let mut res = PlutusScripts::new();
        for s in &self.0 {
            res.add(&s.clone_as_version(language));
        }
        res
    }
}

#[wasm_bindgen]
#[derive(Clone, Debug, Eq, Ord, PartialEq, PartialOrd, serde::Serialize, serde::Deserialize, JsonSchema)]
pub struct ConstrPlutusData {
    alternative: BigNum,
    data: PlutusList,
}

to_from_bytes!(ConstrPlutusData);

#[wasm_bindgen]
impl ConstrPlutusData {
    pub fn alternative(&self) -> BigNum {
        self.alternative.clone()
    }

    pub fn data(&self) -> PlutusList {
        self.data.clone()
    }

    pub fn new(alternative: &BigNum, data: &PlutusList) -> Self {
        Self {
            alternative: alternative.clone(),
            data: data.clone(),
        }
    }
}

impl ConstrPlutusData {
    // see: https://github.com/input-output-hk/plutus/blob/1f31e640e8a258185db01fa899da63f9018c0e85/plutus-core/plutus-core/src/PlutusCore/Data.hs#L61
    // We don't directly serialize the alternative in the tag, instead the scheme is:
    // - Alternatives 0-6 -> tags 121-127, followed by the arguments in a list
    // - Alternatives 7-127 -> tags 1280-1400, followed by the arguments in a list
    // - Any alternatives, including those that don't fit in the above -> tag 102 followed by a list containing
    //   an unsigned integer for the actual alternative, and then the arguments in a (nested!) list.
    const GENERAL_FORM_TAG: u64 = 102;

    // None -> needs general tag serialization, not compact
    fn alternative_to_compact_cbor_tag(alt: u64) -> Option<u64> {
        if alt <= 6 {
            Some(121 + alt)
        } else if alt >= 7 && alt <= 127 {
            Some(1280 - 7 + alt)
        } else {
            None
        }
    }

    // None -> General tag(=102) OR Invalid CBOR tag for this scheme
    fn compact_cbor_tag_to_alternative(cbor_tag: u64) -> Option<u64> {
        if cbor_tag >= 121 && cbor_tag <= 127 {
            Some(cbor_tag - 121)
        } else if cbor_tag >= 1280 && cbor_tag <= 1400 {
            Some(cbor_tag - 1280 + 7)
        } else {
            None
        }
    }
}

#[wasm_bindgen]
#[derive(Clone, Debug, Eq, Ord, PartialEq, PartialOrd, serde::Serialize, serde::Deserialize, JsonSchema)]
pub struct CostModel(Vec<Int>);

to_from_bytes!(CostModel);

#[wasm_bindgen]
impl CostModel {

    /// Creates a new CostModels instance of an unrestricted length
    pub fn new() -> Self {
        Self(Vec::new())
    }

    /// Sets the cost at the specified index to the specified value.
    /// In case the operation index is larger than the previous largest used index,
    /// it will fill any inbetween indexes with zeroes
    pub fn set(&mut self, operation: usize, cost: &Int) -> Result<Int, JsError> {
        let len = self.0.len();
        let idx = operation.clone();
        if idx >= len {
            for _ in 0 .. (idx - len + 1) {
                self.0.push(Int::new_i32(0));
            }
        }
        let old = self.0[idx].clone();
        self.0[idx] = cost.clone();
        Ok(old)
    }

    pub fn get(&self, operation: usize) -> Result<Int, JsError> {
        let max = self.0.len();
        if operation >= max {
            return Err(JsError::from_str(&format!("CostModel operation {} out of bounds. Max is {}", operation, max)));
        }
        Ok(self.0[operation].clone())
    }

    pub fn len(&self) -> usize {
        self.0.len()
    }
}

impl From<Vec<i128>> for CostModel {
    fn from(values: Vec<i128>) -> Self {
        CostModel(values.iter().map(|x| { Int(*x) }).collect())
    }
}

#[wasm_bindgen]
#[derive(Clone, Debug, Eq, Ord, PartialEq, PartialOrd, serde::Serialize, serde::Deserialize, JsonSchema)]
pub struct Costmdls(std::collections::BTreeMap<Language, CostModel>);

to_from_bytes!(Costmdls);

#[wasm_bindgen]
impl Costmdls {
    pub fn new() -> Self {
        Self(std::collections::BTreeMap::new())
    }

    pub fn len(&self) -> usize {
        self.0.len()
    }

    pub fn insert(&mut self, key: &Language, value: &CostModel) -> Option<CostModel> {
        self.0.insert(key.clone(), value.clone())
    }

    pub fn get(&self, key: &Language) -> Option<CostModel> {
        self.0.get(key).map(|v| v.clone())
    }

    pub fn keys(&self) -> Languages {
        Languages(self.0.iter().map(|(k, _v)| k.clone()).collect::<Vec<_>>())
    }

    pub(crate) fn language_views_encoding(&self) -> Vec<u8> {
        let mut serializer = Serializer::new_vec();
        fn key_len(l: &Language) -> usize {
            if l.kind() == LanguageKind::PlutusV1 {
                let mut serializer = Serializer::new_vec();
                serializer.write_bytes(l.to_bytes()).unwrap();
                return serializer.finalize().len();
            }
            l.to_bytes().len()
        }
        let mut keys: Vec<Language> = self.0.iter().map(|(k, _v)| k.clone()).collect();
        // keys must be in canonical ordering first
        keys.sort_by(|lhs, rhs| match key_len(lhs).cmp(&key_len(rhs)) {
            std::cmp::Ordering::Equal => lhs.cmp(&rhs),
            len_order => len_order,
        });
        serializer.write_map(cbor_event::Len::Len(self.0.len() as u64)).unwrap();
        for key in keys.iter() {
            if key.kind() == LanguageKind::PlutusV1 {
                serializer.write_bytes(key.to_bytes()).unwrap();
                let cost_model = self.0.get(&key).unwrap();
                // Due to a bug in the cardano-node input-output-hk/cardano-ledger-specs/issues/2512
                // we must use indefinite length serialization in this inner bytestring to match it
                let mut cost_model_serializer = Serializer::new_vec();
                cost_model_serializer.write_array(cbor_event::Len::Indefinite).unwrap();
                for cost in &cost_model.0 {
                    cost.serialize(&mut cost_model_serializer).unwrap();
                }
                cost_model_serializer.write_special(cbor_event::Special::Break).unwrap();
                serializer.write_bytes(cost_model_serializer.finalize()).unwrap();
            } else {
                serializer.serialize(key).unwrap();
                serializer.serialize(self.0.get(&key).unwrap()).unwrap();
            }
        }
        serializer.finalize()
    }
}

#[wasm_bindgen]
#[derive(Clone, Debug, Eq, Ord, PartialEq, PartialOrd, serde::Serialize, serde::Deserialize, JsonSchema)]
pub struct ExUnitPrices {
    mem_price: SubCoin,
    step_price: SubCoin,
}

to_from_bytes!(ExUnitPrices);

#[wasm_bindgen]
impl ExUnitPrices {
    pub fn mem_price(&self) -> SubCoin {
        self.mem_price.clone()
    }

    pub fn step_price(&self) -> SubCoin {
        self.step_price.clone()
    }

    pub fn new(mem_price: &SubCoin, step_price: &SubCoin) -> Self {
        Self {
            mem_price: mem_price.clone(),
            step_price: step_price.clone(),
        }
    }
}

#[wasm_bindgen]
#[derive(Clone, Debug, Eq, Ord, PartialEq, PartialOrd, serde::Serialize, serde::Deserialize, JsonSchema)]
pub struct ExUnits {
    mem: BigNum,
    steps: BigNum,
}

to_from_bytes!(ExUnits);

#[wasm_bindgen]
impl ExUnits {
    pub fn mem(&self) -> BigNum {
        self.mem.clone()
    }

    pub fn steps(&self) -> BigNum {
        self.steps.clone()
    }

    pub fn new(mem: &BigNum, steps: &BigNum) -> Self {
        Self {
            mem: mem.clone(),
            steps: steps.clone(),
        }
    }
}

#[wasm_bindgen]
#[derive(Clone, Copy, Debug, Eq, Ord, PartialEq, PartialOrd, serde::Serialize, serde::Deserialize, JsonSchema)]
pub enum LanguageKind {
    PlutusV1 = 0,
    PlutusV2 = 1,
}

impl LanguageKind {
    fn from_u64(x: u64) -> Option<LanguageKind> {
        match x {
            0 => Some(LanguageKind::PlutusV1),
            1 => Some(LanguageKind::PlutusV2),
            _ => None,
        }
    }
}

#[wasm_bindgen]
#[derive(Clone, Copy, Debug, Eq, Ord, PartialEq, PartialOrd, serde::Serialize, serde::Deserialize, JsonSchema)]
pub struct Language(LanguageKind);

to_from_bytes!(Language);

#[wasm_bindgen]
impl Language {

    pub fn new_plutus_v1() -> Self {
        Self(LanguageKind::PlutusV1)
    }

    pub fn new_plutus_v2() -> Self {
        Self(LanguageKind::PlutusV2)
    }

    pub fn kind(&self) -> LanguageKind {
        self.0.clone()
    }
}

#[wasm_bindgen]
<<<<<<< HEAD
#[derive(Clone, Debug, Eq, Ord, PartialEq, PartialOrd, serde::Serialize, serde::Deserialize, JsonSchema)]
pub struct Languages(Vec<Language>);
=======
#[derive(Clone, Debug, Eq, Ord, PartialEq, PartialOrd)]
pub struct Languages(pub(crate) Vec<Language>);
>>>>>>> 9d9ca2b9

#[wasm_bindgen]
impl Languages {
    pub fn new() -> Self {
        Self(Vec::new())
    }

    pub fn len(&self) -> usize {
        self.0.len()
    }

    pub fn get(&self, index: usize) -> Language {
        self.0[index]
    }

    pub fn add(&mut self, elem: Language) {
        self.0.push(elem);
    }

    pub(crate) fn list() -> Languages {
        Languages(vec![Language::new_plutus_v1(), Language::new_plutus_v2()])
    }
}

#[wasm_bindgen]
#[derive(Clone, Debug, Eq, Ord, PartialEq, PartialOrd, serde::Serialize, serde::Deserialize, JsonSchema)]
pub struct PlutusMap(std::collections::BTreeMap<PlutusData, PlutusData>);

to_from_bytes!(PlutusMap);

#[wasm_bindgen]
impl PlutusMap {
    pub fn new() -> Self {
        Self(std::collections::BTreeMap::new())
    }

    pub fn len(&self) -> usize {
        self.0.len()
    }

    pub fn insert(&mut self, key: &PlutusData, value: &PlutusData) -> Option<PlutusData> {
        self.0.insert(key.clone(), value.clone())
    }

    pub fn get(&self, key: &PlutusData) -> Option<PlutusData> {
        self.0.get(key).map(|v| v.clone())
    }

    pub fn keys(&self) -> PlutusList {
        PlutusList {
            elems: self.0.iter().map(|(k, _v)| k.clone()).collect::<Vec<_>>(),
            definite_encoding: None,
        }
    }
}

#[wasm_bindgen]
#[derive(Clone, Debug, Eq, Ord, PartialEq, PartialOrd)]
pub enum PlutusDataKind {
    ConstrPlutusData,
    Map,
    List,
    Integer,
    Bytes,
}

#[derive(Clone, Debug, Eq, Ord, PartialEq, PartialOrd, serde::Serialize, serde::Deserialize, JsonSchema)]
pub enum PlutusDataEnum {
    ConstrPlutusData(ConstrPlutusData),
    Map(PlutusMap),
    List(PlutusList),
    Integer(BigInt),
    Bytes(Vec<u8>),
}

#[wasm_bindgen]
#[derive(Clone, Debug, Ord, PartialOrd, serde::Serialize, serde::Deserialize, JsonSchema)]
pub struct PlutusData {
    datum: PlutusDataEnum,
    // We should always preserve the original datums when deserialized as this is NOT canonicized
    // before computing datum hashes. So this field stores the original bytes to re-use.
    original_bytes: Option<Vec<u8>>,
}

impl std::cmp::PartialEq<Self> for PlutusData {
    fn eq(&self, other: &Self) -> bool {
        self.datum.eq(&other.datum)
    }
}

impl std::cmp::Eq for PlutusData {}

to_from_bytes!(PlutusData);

#[wasm_bindgen]
impl PlutusData {

    pub fn new_constr_plutus_data(constr_plutus_data: &ConstrPlutusData) -> Self {
        Self {
            datum: PlutusDataEnum::ConstrPlutusData(constr_plutus_data.clone()),
            original_bytes: None,
        }
    }

    /// Same as `.new_constr_plutus_data` but creates constr with empty data list
    pub fn new_empty_constr_plutus_data(alternative: &BigNum) -> Self {
        Self::new_constr_plutus_data(
            &ConstrPlutusData::new(
                alternative,
                &PlutusList::new(),
            ),
        )
    }

    pub fn new_map(map: &PlutusMap) -> Self {
        Self {
            datum: PlutusDataEnum::Map(map.clone()),
            original_bytes: None,
        }
    }

    pub fn new_list(list: &PlutusList) -> Self {
        Self {
            datum: PlutusDataEnum::List(list.clone()),
            original_bytes: None,
        }
    }

    pub fn new_integer(integer: &BigInt) -> Self {
        Self {
            datum: PlutusDataEnum::Integer(integer.clone()),
            original_bytes: None,
        }
    }

    pub fn new_bytes(bytes: Vec<u8>) -> Self {
        Self {
            datum: PlutusDataEnum::Bytes(bytes),
            original_bytes: None,
        }
    }

    pub fn kind(&self) -> PlutusDataKind {
        match &self.datum {
            PlutusDataEnum::ConstrPlutusData(_) => PlutusDataKind::ConstrPlutusData,
            PlutusDataEnum::Map(_) => PlutusDataKind::Map,
            PlutusDataEnum::List(_) => PlutusDataKind::List,
            PlutusDataEnum::Integer(_) => PlutusDataKind::Integer,
            PlutusDataEnum::Bytes(_) => PlutusDataKind::Bytes,
        }
    }

    pub fn as_constr_plutus_data(&self) -> Option<ConstrPlutusData> {
        match &self.datum {
            PlutusDataEnum::ConstrPlutusData(x) => Some(x.clone()),
            _ => None,
        }
    }

    pub fn as_map(&self) -> Option<PlutusMap> {
        match &self.datum {
            PlutusDataEnum::Map(x) => Some(x.clone()),
            _ => None,
        }
    }

    pub fn as_list(&self) -> Option<PlutusList> {
        match &self.datum {
            PlutusDataEnum::List(x) => Some(x.clone()),
            _ => None,
        }
    }

    pub fn as_integer(&self) -> Option<BigInt> {
        match &self.datum {
            PlutusDataEnum::Integer(x) => Some(x.clone()),
            _ => None,
        }
    }

    pub fn as_bytes(&self) -> Option<Vec<u8>> {
        match &self.datum {
            PlutusDataEnum::Bytes(x) => Some(x.clone()),
            _ => None,
        }
    }
}

#[wasm_bindgen]
#[derive(Clone, Debug, Ord, PartialOrd, serde::Serialize, serde::Deserialize, JsonSchema)]
pub struct PlutusList {
    elems: Vec<PlutusData>,
    // We should always preserve the original datums when deserialized as this is NOT canonicized
    // before computing datum hashes. This field will default to cardano-cli behavior if None
    // and will re-use the provided one if deserialized, unless the list is modified.
    pub(crate) definite_encoding: Option<bool>,
}


impl std::cmp::PartialEq<Self> for PlutusList {
    fn eq(&self, other: &Self) -> bool {
        self.elems.eq(&other.elems)
    }
}

impl std::cmp::Eq for PlutusList {}

to_from_bytes!(PlutusList);

#[wasm_bindgen]
impl PlutusList {
    pub fn new() -> Self {
        Self {
            elems: Vec::new(),
            definite_encoding: None,
        }
    }

    pub fn len(&self) -> usize {
        self.elems.len()
    }

    pub fn get(&self, index: usize) -> PlutusData {
        self.elems[index].clone()
    }

    pub fn add(&mut self, elem: &PlutusData) {
        self.elems.push(elem.clone());
        self.definite_encoding = None;
    }
}

impl From<Vec<PlutusData>> for PlutusList {
    fn from(elems: Vec<PlutusData>) -> Self {
        Self { elems, definite_encoding: None }
    }
}

#[wasm_bindgen]
#[derive(Clone, Debug, Eq, Ord, PartialEq, PartialOrd, serde::Serialize, serde::Deserialize, JsonSchema)]
pub struct Redeemer {
    tag: RedeemerTag,
    index: BigNum,
    data: PlutusData,
    ex_units: ExUnits,
}

to_from_bytes!(Redeemer);

#[wasm_bindgen]
impl Redeemer {
    pub fn tag(&self) -> RedeemerTag {
        self.tag.clone()
    }

    pub fn index(&self) -> BigNum {
        self.index.clone()
    }

    pub fn data(&self) -> PlutusData {
        self.data.clone()
    }

    pub fn ex_units(&self) -> ExUnits {
        self.ex_units.clone()
    }

    pub fn new(tag: &RedeemerTag, index: &BigNum, data: &PlutusData, ex_units: &ExUnits) -> Self {
        Self {
            tag: tag.clone(),
            index: index.clone(),
            data: data.clone(),
            ex_units: ex_units.clone(),
        }
    }

    pub(crate) fn clone_with_index(&self, index: &BigNum) -> Self {
        Self {
            tag: self.tag.clone(),
            index: index.clone(),
            data: self.data.clone(),
            ex_units: self.ex_units.clone(),
        }
    }
}

#[wasm_bindgen]
#[derive(Copy, Clone, Debug, Eq, Ord, PartialEq, PartialOrd, serde::Serialize, serde::Deserialize, JsonSchema)]
pub enum RedeemerTagKind {
    Spend,
    Mint,
    Cert,
    Reward,
}

#[wasm_bindgen]
#[derive(Clone, Debug, Eq, Ord, PartialEq, PartialOrd, serde::Serialize, serde::Deserialize, JsonSchema)]
pub struct RedeemerTag(RedeemerTagKind);

to_from_bytes!(RedeemerTag);

#[wasm_bindgen]
impl RedeemerTag {
    pub fn new_spend() -> Self {
        Self(RedeemerTagKind::Spend)
    }

    pub fn new_mint() -> Self {
        Self(RedeemerTagKind::Mint)
    }

    pub fn new_cert() -> Self {
        Self(RedeemerTagKind::Cert)
    }

    pub fn new_reward() -> Self {
        Self(RedeemerTagKind::Reward)
    }

    pub fn kind(&self) -> RedeemerTagKind {
        self.0
    }
}

#[wasm_bindgen]
#[derive(Clone, Debug, Eq, Ord, PartialEq, PartialOrd, serde::Serialize, serde::Deserialize, JsonSchema)]
pub struct Redeemers(pub(crate) Vec<Redeemer>);

to_from_bytes!(Redeemers);

#[wasm_bindgen]
impl Redeemers {
    pub fn new() -> Self {
        Self(Vec::new())
    }

    pub fn len(&self) -> usize {
        self.0.len()
    }

    pub fn get(&self, index: usize) -> Redeemer {
        self.0[index].clone()
    }

    pub fn add(&mut self, elem: &Redeemer) {
        self.0.push(elem.clone());
    }

    pub fn total_ex_units(&self) -> Result<ExUnits, JsError> {
        let mut tot_mem = BigNum::zero();
        let mut tot_steps = BigNum::zero();
        for i in 0..self.0.len() {
            let r: &Redeemer = &self.0[i];
            tot_mem = tot_mem.checked_add(&r.ex_units().mem())?;
            tot_steps = tot_steps.checked_add(&r.ex_units().steps())?;
        }
        Ok(ExUnits::new(&tot_mem, &tot_steps))
    }
}

impl From<Vec<Redeemer>> for Redeemers {
    fn from(values: Vec<Redeemer>) -> Self {
        Self(values)
    }
}

#[wasm_bindgen]
#[derive(Clone, Debug, Eq, Ord, PartialEq, PartialOrd)]
pub struct Strings(Vec<String>);

#[wasm_bindgen]
impl Strings {
    pub fn new() -> Self {
        Self(Vec::new())
    }

    pub fn len(&self) -> usize {
        self.0.len()
    }

    pub fn get(&self, index: usize) -> String {
        self.0[index].clone()
    }

    pub fn add(&mut self, elem: String) {
        self.0.push(elem);
    }
}










// Serialization

use std::io::{SeekFrom};


impl cbor_event::se::Serialize for PlutusScript {
    fn serialize<'se, W: Write>(&self, serializer: &'se mut Serializer<W>) -> cbor_event::Result<&'se mut Serializer<W>> {
        serializer.write_bytes(&self.bytes)
    }
}

impl Deserialize for PlutusScript {
    fn deserialize<R: BufRead + Seek>(raw: &mut Deserializer<R>) -> Result<Self, DeserializeError> {
        Ok(Self::new(raw.bytes()?))
    }
}

impl cbor_event::se::Serialize for PlutusScripts {
    fn serialize<'se, W: Write>(&self, serializer: &'se mut Serializer<W>) -> cbor_event::Result<&'se mut Serializer<W>> {
        serializer.write_array(cbor_event::Len::Len(self.0.len() as u64))?;
        for element in &self.0 {
            element.serialize(serializer)?;
        }
        Ok(serializer)
    }
}

impl Deserialize for PlutusScripts {
    fn deserialize<R: BufRead + Seek>(raw: &mut Deserializer<R>) -> Result<Self, DeserializeError> {
        let mut arr = Vec::new();
        (|| -> Result<_, DeserializeError> {
            let len = raw.array()?;
            while match len { cbor_event::Len::Len(n) => arr.len() < n as usize, cbor_event::Len::Indefinite => true, } {
                if raw.cbor_type()? == CBORType::Special {
                    assert_eq!(raw.special()?, CBORSpecial::Break);
                    break;
                }
                arr.push(PlutusScript::deserialize(raw)?);
            }
            Ok(())
        })().map_err(|e| e.annotate("PlutusScripts"))?;
        Ok(Self(arr))
    }
}


// TODO: write tests for this hand-coded implementation?
impl cbor_event::se::Serialize for ConstrPlutusData {
    fn serialize<'se, W: Write>(&self, serializer: &'se mut Serializer<W>) -> cbor_event::Result<&'se mut Serializer<W>> {
        if let Some(compact_tag) = Self::alternative_to_compact_cbor_tag(from_bignum(&self.alternative)) {
            // compact form
            serializer.write_tag(compact_tag as u64)?;
            self.data.serialize(serializer)
        } else {
            // general form
            serializer.write_tag(Self::GENERAL_FORM_TAG)?;
            serializer.write_array(cbor_event::Len::Len(2))?;
            self.alternative.serialize(serializer)?;
            self.data.serialize(serializer)
        }
    }
}

impl Deserialize for ConstrPlutusData {
    fn deserialize<R: BufRead + Seek>(raw: &mut Deserializer<R>) -> Result<Self, DeserializeError> {
        (|| -> Result<_, DeserializeError> {
            let (alternative, data) = match raw.tag()? {
                // general form
                Self::GENERAL_FORM_TAG => {
                    let len = raw.array()?;
                    let mut read_len = CBORReadLen::new(len);
                    read_len.read_elems(2)?;
                    let alternative = BigNum::deserialize(raw)?;
                    let data = (|| -> Result<_, DeserializeError> {
                        Ok(PlutusList::deserialize(raw)?)
                    })().map_err(|e| e.annotate("datas"))?;
                    match len {
                        cbor_event::Len::Len(_) => (),
                        cbor_event::Len::Indefinite => match raw.special()? {
                            CBORSpecial::Break => (),
                            _ => return Err(DeserializeFailure::EndingBreakMissing.into()),
                        },
                    }
                    (alternative, data)
                },
                // concise form
                tag => {
                    if let Some(alternative) = Self::compact_cbor_tag_to_alternative(tag) {
                        (to_bignum(alternative), PlutusList::deserialize(raw)?)
                    } else {
                        return Err(DeserializeFailure::TagMismatch{
                            found: tag,
                            expected: Self::GENERAL_FORM_TAG,
                        }.into());
                    }
                },
            };
            Ok(ConstrPlutusData{
                alternative,
                data,
            })
        })().map_err(|e| e.annotate("ConstrPlutusData"))
    }
}

impl cbor_event::se::Serialize for CostModel {
    fn serialize<'se, W: Write>(&self, serializer: &'se mut Serializer<W>) -> cbor_event::Result<&'se mut Serializer<W>> {
        serializer.write_array(cbor_event::Len::Len(self.0.len() as u64))?;
        for cost in &self.0 {
            cost.serialize(serializer)?;
        }
        Ok(serializer)
    }
}

impl Deserialize for CostModel {
    fn deserialize<R: BufRead + Seek>(raw: &mut Deserializer<R>) -> Result<Self, DeserializeError> {
        let mut arr = Vec::new();
        (|| -> Result<_, DeserializeError> {
            let len = raw.array()?;
            while match len { cbor_event::Len::Len(n) => arr.len() < n as usize, cbor_event::Len::Indefinite => true, } {
                if raw.cbor_type()? == CBORType::Special {
                    assert_eq!(raw.special()?, CBORSpecial::Break);
                    break;
                }
                arr.push(Int::deserialize(raw)?);
            }
            Ok(())
        })().map_err(|e| e.annotate("CostModel"))?;
        Ok(Self(arr.try_into().unwrap()))
    }
}

impl cbor_event::se::Serialize for Costmdls {
    fn serialize<'se, W: Write>(&self, serializer: &'se mut Serializer<W>) -> cbor_event::Result<&'se mut Serializer<W>> {
        serializer.write_map(cbor_event::Len::Len(self.0.len() as u64))?;
        for (key, value) in &self.0 {
            key.serialize(serializer)?;
            value.serialize(serializer)?;
        }
        Ok(serializer)
    }
}

impl Deserialize for Costmdls {
    fn deserialize<R: BufRead + Seek>(raw: &mut Deserializer<R>) -> Result<Self, DeserializeError> {
        let mut table = std::collections::BTreeMap::new();
        (|| -> Result<_, DeserializeError> {
            let len = raw.map()?;
            while match len { cbor_event::Len::Len(n) => table.len() < n as usize, cbor_event::Len::Indefinite => true, } {
                if raw.cbor_type()? == CBORType::Special {
                    assert_eq!(raw.special()?, CBORSpecial::Break);
                    break;
                }
                let key = Language::deserialize(raw)?;
                let value = CostModel::deserialize(raw)?;
                if table.insert(key.clone(), value).is_some() {
                    return Err(DeserializeFailure::DuplicateKey(Key::Str(String::from("some complicated/unsupported type"))).into());
                }
            }
            Ok(())
        })().map_err(|e| e.annotate("Costmdls"))?;
        Ok(Self(table))
    }
}

impl cbor_event::se::Serialize for ExUnitPrices {
    fn serialize<'se, W: Write>(&self, serializer: &'se mut Serializer<W>) -> cbor_event::Result<&'se mut Serializer<W>> {
        serializer.write_array(cbor_event::Len::Len(2))?;
        self.mem_price.serialize(serializer)?;
        self.step_price.serialize(serializer)?;
        Ok(serializer)
    }
}

impl Deserialize for ExUnitPrices {
    fn deserialize<R: BufRead + Seek>(raw: &mut Deserializer<R>) -> Result<Self, DeserializeError> {
        (|| -> Result<_, DeserializeError> {
            let len = raw.array()?;
            let mut read_len = CBORReadLen::new(len);
            read_len.read_elems(2)?;
            let mem_price = (|| -> Result<_, DeserializeError> {
                Ok(SubCoin::deserialize(raw)?)
            })().map_err(|e| e.annotate("mem_price"))?;
            let step_price = (|| -> Result<_, DeserializeError> {
                Ok(SubCoin::deserialize(raw)?)
            })().map_err(|e| e.annotate("step_price"))?;
            match len {
                cbor_event::Len::Len(_) => (),
                cbor_event::Len::Indefinite => match raw.special()? {
                    CBORSpecial::Break => (),
                    _ => return Err(DeserializeFailure::EndingBreakMissing.into()),
                },
            }
            Ok(ExUnitPrices {
                mem_price,
                step_price,
            })
        })().map_err(|e| e.annotate("ExUnitPrices"))
    }
}

impl cbor_event::se::Serialize for ExUnits {
    fn serialize<'se, W: Write>(&self, serializer: &'se mut Serializer<W>) -> cbor_event::Result<&'se mut Serializer<W>> {
        serializer.write_array(cbor_event::Len::Len(2))?;
        self.mem.serialize(serializer)?;
        self.steps.serialize(serializer)?;
        Ok(serializer)
    }
}

impl Deserialize for ExUnits {
    fn deserialize<R: BufRead + Seek>(raw: &mut Deserializer<R>) -> Result<Self, DeserializeError> {
        (|| -> Result<_, DeserializeError> {
            let len = raw.array()?;
            let mut read_len = CBORReadLen::new(len);
            read_len.read_elems(2)?;
            let mem = (|| -> Result<_, DeserializeError> {
                Ok(BigNum::deserialize(raw)?)
            })().map_err(|e| e.annotate("mem"))?;
            let steps = (|| -> Result<_, DeserializeError> {
                Ok(BigNum::deserialize(raw)?)
            })().map_err(|e| e.annotate("steps"))?;
            match len {
                cbor_event::Len::Len(_) => (),
                cbor_event::Len::Indefinite => match raw.special()? {
                    CBORSpecial::Break => (),
                    _ => return Err(DeserializeFailure::EndingBreakMissing.into()),
                },
            }
            Ok(ExUnits {
                mem,
                steps,
            })
        })().map_err(|e| e.annotate("ExUnits"))
    }
}

impl cbor_event::se::Serialize for Language {
    fn serialize<'se, W: Write>(&self, serializer: &'se mut Serializer<W>) -> cbor_event::Result<&'se mut Serializer<W>> {
        // https://github.com/input-output-hk/cardano-ledger/blob/master/eras/babbage/test-suite/cddl-files/babbage.cddl#L324-L327
        serializer.write_unsigned_integer(self.kind() as u64)
    }
}

impl Deserialize for Language {
    fn deserialize<R: BufRead + Seek>(raw: &mut Deserializer<R>) -> Result<Self, DeserializeError> {
        (|| -> Result<_, DeserializeError> {
            match LanguageKind::from_u64(raw.unsigned_integer()?) {
                Some(kind) => Ok(Language(kind)),
                _ => Err(DeserializeError::new("Language", DeserializeFailure::NoVariantMatched.into())),
            }
        })().map_err(|e| e.annotate("Language"))
    }
}

impl cbor_event::se::Serialize for Languages {
    fn serialize<'se, W: Write>(&self, serializer: &'se mut Serializer<W>) -> cbor_event::Result<&'se mut Serializer<W>> {
        serializer.write_array(cbor_event::Len::Len(self.0.len() as u64))?;
        for element in &self.0 {
            element.serialize(serializer)?;
        }
        Ok(serializer)
    }
}

impl Deserialize for Languages {
    fn deserialize<R: BufRead + Seek>(raw: &mut Deserializer<R>) -> Result<Self, DeserializeError> {
        let mut arr = Vec::new();
        (|| -> Result<_, DeserializeError> {
            let len = raw.array()?;
            while match len { cbor_event::Len::Len(n) => arr.len() < n as usize, cbor_event::Len::Indefinite => true, } {
                if raw.cbor_type()? == CBORType::Special {
                    assert_eq!(raw.special()?, CBORSpecial::Break);
                    break;
                }
                arr.push(Language::deserialize(raw)?);
            }
            Ok(())
        })().map_err(|e| e.annotate("Languages"))?;
        Ok(Self(arr))
    }
}

impl cbor_event::se::Serialize for PlutusMap {
    fn serialize<'se, W: Write>(&self, serializer: &'se mut Serializer<W>) -> cbor_event::Result<&'se mut Serializer<W>> {
        serializer.write_map(cbor_event::Len::Len(self.0.len() as u64))?;
        for (key, value) in &self.0 {
            key.serialize(serializer)?;
            value.serialize(serializer)?;
        }
        Ok(serializer)
    }
}

impl Deserialize for PlutusMap {
    fn deserialize<R: BufRead + Seek>(raw: &mut Deserializer<R>) -> Result<Self, DeserializeError> {
        let mut table = std::collections::BTreeMap::new();
        (|| -> Result<_, DeserializeError> {
            let len = raw.map()?;
            while match len { cbor_event::Len::Len(n) => table.len() < n as usize, cbor_event::Len::Indefinite => true, } {
                if raw.cbor_type()? == CBORType::Special {
                    assert_eq!(raw.special()?, CBORSpecial::Break);
                    break;
                }
                let key = PlutusData::deserialize(raw)?;
                let value = PlutusData::deserialize(raw)?;
                if table.insert(key.clone(), value).is_some() {
                    return Err(DeserializeFailure::DuplicateKey(Key::Str(String::from("some complicated/unsupported type"))).into());
                }
            }
            Ok(())
        })().map_err(|e| e.annotate("PlutusMap"))?;
        Ok(Self(table))
    }
}

impl cbor_event::se::Serialize for PlutusDataEnum {
    fn serialize<'se, W: Write>(&self, serializer: &'se mut Serializer<W>) -> cbor_event::Result<&'se mut Serializer<W>> {
        match self {
            PlutusDataEnum::ConstrPlutusData(x) => {
                x.serialize(serializer)
            },
            PlutusDataEnum::Map(x) => {
                x.serialize(serializer)
            },
            PlutusDataEnum::List(x) => {
                x.serialize(serializer)
            },
            PlutusDataEnum::Integer(x) => {
                x.serialize(serializer)
            },
            PlutusDataEnum::Bytes(x) => {
                write_bounded_bytes(serializer, &x)
            },
        }
    }
}

impl Deserialize for PlutusDataEnum {
    fn deserialize<R: BufRead + Seek>(raw: &mut Deserializer<R>) -> Result<Self, DeserializeError> {
        (|| -> Result<_, DeserializeError> {
            let initial_position = raw.as_mut_ref().seek(SeekFrom::Current(0)).unwrap();
            match (|raw: &mut Deserializer<_>| -> Result<_, DeserializeError> {
                Ok(ConstrPlutusData::deserialize(raw)?)
            })(raw)
            {
                Ok(variant) => return Ok(PlutusDataEnum::ConstrPlutusData(variant)),
                Err(_) => raw.as_mut_ref().seek(SeekFrom::Start(initial_position)).unwrap(),
            };
            match (|raw: &mut Deserializer<_>| -> Result<_, DeserializeError> {
                Ok(PlutusMap::deserialize(raw)?)
            })(raw)
            {
                Ok(variant) => return Ok(PlutusDataEnum::Map(variant)),
                Err(_) => raw.as_mut_ref().seek(SeekFrom::Start(initial_position)).unwrap(),
            };
            match (|raw: &mut Deserializer<_>| -> Result<_, DeserializeError> {
                Ok(PlutusList::deserialize(raw)?)
            })(raw)
            {
                Ok(variant) => return Ok(PlutusDataEnum::List(variant)),
                Err(_) => raw.as_mut_ref().seek(SeekFrom::Start(initial_position)).unwrap(),
            };
            match (|raw: &mut Deserializer<_>| -> Result<_, DeserializeError> {
                Ok(BigInt::deserialize(raw)?)
            })(raw)
            {
                Ok(variant) => return Ok(PlutusDataEnum::Integer(variant)),
                Err(_) => raw.as_mut_ref().seek(SeekFrom::Start(initial_position)).unwrap(),
            };
            match (|raw: &mut Deserializer<_>| -> Result<_, DeserializeError> {
                Ok(read_bounded_bytes(raw)?)
            })(raw)
            {
                Ok(variant) => return Ok(PlutusDataEnum::Bytes(variant)),
                Err(_) => raw.as_mut_ref().seek(SeekFrom::Start(initial_position)).unwrap(),
            };
            Err(DeserializeError::new("PlutusDataEnum", DeserializeFailure::NoVariantMatched.into()))
        })().map_err(|e| e.annotate("PlutusDataEnum"))
    }
}

impl cbor_event::se::Serialize for PlutusData {
    fn serialize<'se, W: Write>(&self, serializer: &'se mut Serializer<W>) -> cbor_event::Result<&'se mut Serializer<W>> {
        match &self.original_bytes {
            Some(bytes) => serializer.write_raw_bytes(bytes),
            None => self.datum.serialize(serializer),
        }
    }
}

impl Deserialize for PlutusData {
    fn deserialize<R: BufRead + Seek>(raw: &mut Deserializer<R>) -> Result<Self, DeserializeError> {
        // these unwraps are fine since we're seeking the current position
        let before = raw.as_mut_ref().seek(SeekFrom::Current(0)).unwrap();
        let datum = PlutusDataEnum::deserialize(raw)?;
        let after = raw.as_mut_ref().seek(SeekFrom::Current(0)).unwrap();
        let bytes_read = (after - before) as usize;
        raw.as_mut_ref().seek(SeekFrom::Start(before)).unwrap();
        // these unwraps are fine since we read the above already
        let original_bytes = raw.as_mut_ref().fill_buf().unwrap()[..bytes_read].to_vec();
        raw.as_mut_ref().consume(bytes_read);
        Ok(Self {
            datum,
            original_bytes: Some(original_bytes),
        })
    }
}

impl cbor_event::se::Serialize for PlutusList {
    fn serialize<'se, W: Write>(&self, serializer: &'se mut Serializer<W>) -> cbor_event::Result<&'se mut Serializer<W>> {
        let use_definite_encoding = match self.definite_encoding {
            Some(definite) => definite,
            None => self.elems.is_empty(),
        };
        if use_definite_encoding {
            serializer.write_array(cbor_event::Len::Len(self.elems.len() as u64))?;
        } else {
            serializer.write_array(cbor_event::Len::Indefinite)?;
        }
        for element in &self.elems {
            element.serialize(serializer)?;
        }
        if !use_definite_encoding {
            serializer.write_special(cbor_event::Special::Break)?;
        }
        Ok(serializer)
    }
}

impl Deserialize for PlutusList {
    fn deserialize<R: BufRead + Seek>(raw: &mut Deserializer<R>) -> Result<Self, DeserializeError> {
        let mut arr = Vec::new();
        let len = (|| -> Result<_, DeserializeError> {
            let len = raw.array()?;
            while match len { cbor_event::Len::Len(n) => arr.len() < n as usize, cbor_event::Len::Indefinite => true, } {
                if raw.cbor_type()? == CBORType::Special {
                    assert_eq!(raw.special()?, CBORSpecial::Break);
                    break;
                }
                arr.push(PlutusData::deserialize(raw)?);
            }
            Ok(len)
        })().map_err(|e| e.annotate("PlutusList"))?;
        Ok(Self {
            elems: arr,
            definite_encoding: Some(len != cbor_event::Len::Indefinite),
        })
    }
}

impl cbor_event::se::Serialize for Redeemer {
    fn serialize<'se, W: Write>(&self, serializer: &'se mut Serializer<W>) -> cbor_event::Result<&'se mut Serializer<W>> {
        serializer.write_array(cbor_event::Len::Len(4))?;
        self.tag.serialize(serializer)?;
        self.index.serialize(serializer)?;
        self.data.serialize(serializer)?;
        self.ex_units.serialize(serializer)?;
        Ok(serializer)
    }
}

impl Deserialize for Redeemer {
    fn deserialize<R: BufRead + Seek>(raw: &mut Deserializer<R>) -> Result<Self, DeserializeError> {
        (|| -> Result<_, DeserializeError> {
            let len = raw.array()?;
            let mut read_len = CBORReadLen::new(len);
            read_len.read_elems(4)?;
            let tag = (|| -> Result<_, DeserializeError> {
                Ok(RedeemerTag::deserialize(raw)?)
            })().map_err(|e| e.annotate("tag"))?;
            let index = (|| -> Result<_, DeserializeError> {
                Ok(BigNum::deserialize(raw)?)
            })().map_err(|e| e.annotate("index"))?;
            let data = (|| -> Result<_, DeserializeError> {
                Ok(PlutusData::deserialize(raw)?)
            })().map_err(|e| e.annotate("data"))?;
            let ex_units = (|| -> Result<_, DeserializeError> {
                Ok(ExUnits::deserialize(raw)?)
            })().map_err(|e| e.annotate("ex_units"))?;
            match len {
                cbor_event::Len::Len(_) => (),
                cbor_event::Len::Indefinite => match raw.special()? {
                    CBORSpecial::Break => (),
                    _ => return Err(DeserializeFailure::EndingBreakMissing.into()),
                },
            }
            Ok(Redeemer {
                tag,
                index,
                data,
                ex_units,
            })
        })().map_err(|e| e.annotate("Redeemer"))
    }
}

impl cbor_event::se::Serialize for RedeemerTagKind {
    fn serialize<'se, W: Write>(&self, serializer: &'se mut Serializer<W>) -> cbor_event::Result<&'se mut Serializer<W>> {
        match self {
            RedeemerTagKind::Spend => {
                serializer.write_unsigned_integer(0u64)
            },
            RedeemerTagKind::Mint => {
                serializer.write_unsigned_integer(1u64)
            },
            RedeemerTagKind::Cert => {
                serializer.write_unsigned_integer(2u64)
            },
            RedeemerTagKind::Reward => {
                serializer.write_unsigned_integer(3u64)
            },
        }
    }
}

impl Deserialize for RedeemerTagKind {
    fn deserialize<R: BufRead + Seek>(raw: &mut Deserializer<R>) -> Result<Self, DeserializeError> {
        (|| -> Result<_, DeserializeError> {
            match raw.unsigned_integer() {
                Ok(0) => Ok(RedeemerTagKind::Spend),
                Ok(1) => Ok(RedeemerTagKind::Mint),
                Ok(2) => Ok(RedeemerTagKind::Cert),
                Ok(3) => Ok(RedeemerTagKind::Reward),
                Ok(_) | Err(_) => Err(DeserializeFailure::NoVariantMatched.into()),
            }
        })().map_err(|e| e.annotate("RedeemerTagEnum"))
    }
}

impl cbor_event::se::Serialize for RedeemerTag {
    fn serialize<'se, W: Write>(&self, serializer: &'se mut Serializer<W>) -> cbor_event::Result<&'se mut Serializer<W>> {
        self.0.serialize(serializer)
    }
}

impl Deserialize for RedeemerTag {
    fn deserialize<R: BufRead + Seek>(raw: &mut Deserializer<R>) -> Result<Self, DeserializeError> {
        Ok(Self(RedeemerTagKind::deserialize(raw)?))
    }
}

impl cbor_event::se::Serialize for Redeemers {
    fn serialize<'se, W: Write>(&self, serializer: &'se mut Serializer<W>) -> cbor_event::Result<&'se mut Serializer<W>> {
        serializer.write_array(cbor_event::Len::Len(self.0.len() as u64))?;
        for element in &self.0 {
            element.serialize(serializer)?;
        }
        Ok(serializer)
    }
}

impl Deserialize for Redeemers {
    fn deserialize<R: BufRead + Seek>(raw: &mut Deserializer<R>) -> Result<Self, DeserializeError> {
        let mut arr = Vec::new();
        (|| -> Result<_, DeserializeError> {
            let len = raw.array()?;
            while match len { cbor_event::Len::Len(n) => arr.len() < n as usize, cbor_event::Len::Indefinite => true, } {
                if raw.cbor_type()? == CBORType::Special {
                    assert_eq!(raw.special()?, CBORSpecial::Break);
                    break;
                }
                arr.push(Redeemer::deserialize(raw)?);
            }
            Ok(())
        })().map_err(|e| e.annotate("Redeemers"))?;
        Ok(Self(arr))
    }
}

impl cbor_event::se::Serialize for Strings {
    fn serialize<'se, W: Write>(&self, serializer: &'se mut Serializer<W>) -> cbor_event::Result<&'se mut Serializer<W>> {
        serializer.write_array(cbor_event::Len::Len(self.0.len() as u64))?;
        for element in &self.0 {
            serializer.write_text(&element)?;
        }
        Ok(serializer)
    }
}

impl Deserialize for Strings {
    fn deserialize<R: BufRead + Seek>(raw: &mut Deserializer<R>) -> Result<Self, DeserializeError> {
        let mut arr = Vec::new();
        (|| -> Result<_, DeserializeError> {
            let len = raw.array()?;
            while match len { cbor_event::Len::Len(n) => arr.len() < n as usize, cbor_event::Len::Indefinite => true, } {
                if raw.cbor_type()? == CBORType::Special {
                    assert_eq!(raw.special()?, CBORSpecial::Break);
                    break;
                }
                arr.push(String::deserialize(raw)?);
            }
            Ok(())
        })().map_err(|e| e.annotate("Strings"))?;
        Ok(Self(arr))
    }
}

#[cfg(test)]
mod tests {
    use super::*;
    use hex::*;

    #[test]
    pub fn plutus_constr_data() {
        let constr_0 = PlutusData::new_constr_plutus_data(
            &ConstrPlutusData::new(&to_bignum(0), &PlutusList::new())
        );
        let constr_0_hash = hex::encode(hash_plutus_data(&constr_0).to_bytes());
        assert_eq!(constr_0_hash, "923918e403bf43c34b4ef6b48eb2ee04babed17320d8d1b9ff9ad086e86f44ec");
        // let constr_0_roundtrip = PlutusData::from_bytes(constr_0.to_bytes()).unwrap();
        // TODO: do we want semantic equality or bytewise equality?
        // assert_eq!(constr_0, constr_0_roundtrip);
        // let constr_1854 = PlutusData::new_constr_plutus_data(
        //     &ConstrPlutusData::new(&to_bignum(1854), &PlutusList::new())
        // );
        // let constr_1854_roundtrip = PlutusData::from_bytes(constr_1854.to_bytes()).unwrap();
        // assert_eq!(constr_1854, constr_1854_roundtrip);
    }

    #[test]
    pub fn plutus_list_serialization_cli_compatibility() {
        // mimic cardano-cli array encoding, see https://github.com/Emurgo/cardano-serialization-lib/issues/227
        let datum_cli = "d8799f4100d8799fd8799fd8799f581cffffffffffffffffffffffffffffffffffffffffffffffffffffffffffd8799fd8799fd8799f581cffffffffffffffffffffffffffffffffffffffffffffffffffffffffffffffffd87a80ff1a002625a0d8799fd879801a000f4240d87a80ffff";
        let datum = PlutusData::from_bytes(Vec::from_hex(datum_cli).unwrap()).unwrap();
        assert_eq!(datum_cli, hex::encode(datum.to_bytes()));

        // encode empty arrays as fixed
        assert_eq!("80", hex::encode(PlutusList::new().to_bytes()));

        // encode arrays as indefinite length array
        let mut list = PlutusList::new();
        list.add(&PlutusData::new_integer(&BigInt::from_str("1").unwrap()));
        assert_eq!("9f01ff", hex::encode(list.to_bytes()));

        // witness_set should have fixed length array
        let mut witness_set = TransactionWitnessSet::new();
        witness_set.set_plutus_data(&list);
        assert_eq!("a1049f01ff", hex::encode(witness_set.to_bytes()));

        list = PlutusList::new();
        list.add(&datum);
        witness_set.set_plutus_data(&list);
        assert_eq!(format!("a1049f{}ff", datum_cli), hex::encode(witness_set.to_bytes()));
    }

    #[test]
    pub fn plutus_datums_respect_deserialized_encoding() {
        let orig_bytes = Vec::from_hex("81d8799f581ce1cbb80db89e292269aeb93ec15eb963dda5176b66949fe1c2a6a38da140a1401864ff").unwrap();
        let datums = PlutusList::from_bytes(orig_bytes.clone()).unwrap();
        let new_bytes = datums.to_bytes();
        assert_eq!(orig_bytes, new_bytes);
    }

    #[test]
    pub fn test_cost_model() {
        let arr = vec![
            197209, 0, 1, 1, 396231, 621, 0, 1, 150000, 1000, 0, 1, 150000, 32,
            2477736, 29175, 4, 29773, 100, 29773, 100, 29773, 100, 29773, 100, 29773,
            100, 29773, 100, 100, 100, 29773, 100, 150000, 32, 150000, 32, 150000, 32,
            150000, 1000, 0, 1, 150000, 32, 150000, 1000, 0, 8, 148000, 425507, 118,
            0, 1, 1, 150000, 1000, 0, 8, 150000, 112536, 247, 1, 150000, 10000, 1,
            136542, 1326, 1, 1000, 150000, 1000, 1, 150000, 32, 150000, 32, 150000,
            32, 1, 1, 150000, 1, 150000, 4, 103599, 248, 1, 103599, 248, 1, 145276,
            1366, 1, 179690, 497, 1, 150000, 32, 150000, 32, 150000, 32, 150000, 32,
            150000, 32, 150000, 32, 148000, 425507, 118, 0, 1, 1, 61516, 11218, 0, 1,
            150000, 32, 148000, 425507, 118, 0, 1, 1, 148000, 425507, 118, 0, 1, 1,
            2477736, 29175, 4, 0, 82363, 4, 150000, 5000, 0, 1, 150000, 32, 197209, 0,
            1, 1, 150000, 32, 150000, 32, 150000, 32, 150000, 32, 150000, 32, 150000,
            32, 150000, 32, 3345831, 1, 1,
        ];
        let cm = arr.iter().fold((CostModel::new(), 0), |(mut cm, i), x| {
            cm.set(i, &Int::new_i32(x.clone())).unwrap();
            (cm, i + 1)
        }).0;
        let mut cms = Costmdls::new();
        cms.insert(&Language::new_plutus_v1(), &cm);
        assert_eq!(
            hex::encode(cms.language_views_encoding()),
            "a141005901d59f1a000302590001011a00060bc719026d00011a000249f01903e800011a000249f018201a0025cea81971f70419744d186419744d186419744d186419744d186419744d186419744d18641864186419744d18641a000249f018201a000249f018201a000249f018201a000249f01903e800011a000249f018201a000249f01903e800081a000242201a00067e2318760001011a000249f01903e800081a000249f01a0001b79818f7011a000249f0192710011a0002155e19052e011903e81a000249f01903e8011a000249f018201a000249f018201a000249f0182001011a000249f0011a000249f0041a000194af18f8011a000194af18f8011a0002377c190556011a0002bdea1901f1011a000249f018201a000249f018201a000249f018201a000249f018201a000249f018201a000249f018201a000242201a00067e23187600010119f04c192bd200011a000249f018201a000242201a00067e2318760001011a000242201a00067e2318760001011a0025cea81971f704001a000141bb041a000249f019138800011a000249f018201a000302590001011a000249f018201a000249f018201a000249f018201a000249f018201a000249f018201a000249f018201a000249f018201a00330da70101ff"
        );
    }

    #[test]
    fn test_plutus_script_hash() {
        let hash = EnterpriseAddress::from_address(
            &Address::from_bech32("addr1w896t6qnpsjs32xhw8jl3kw34pqz69kgd72l8hqw83w0k3qahx2sv").unwrap()
        ).unwrap().payment_cred().to_scripthash().unwrap();
        let script = PlutusScript::from_bytes(
            hex::decode("590e6f590e6c0100003323332223322333222332232332233223232333222323332223233333333222222223233322232333322223232332232323332223232332233223232333332222233223322332233223322332222323232232232325335303233300a3333573466e1cd55cea8042400046664446660a40060040026eb4d5d0a8041bae35742a00e66a05046666ae68cdc39aab9d37540029000102b11931a982599ab9c04f04c04a049357426ae89401c8c98d4c124cd5ce0268250240239999ab9a3370ea0089001102b11999ab9a3370ea00a9000102c11931a982519ab9c04e04b0490480473333573466e1cd55cea8012400046601a64646464646464646464646666ae68cdc39aab9d500a480008cccccccccc06ccd40a48c8c8cccd5cd19b8735573aa0049000119810981c9aba15002302e357426ae8940088c98d4c164cd5ce02e82d02c02b89aab9e5001137540026ae854028cd40a40a8d5d0a804999aa8183ae502f35742a010666aa060eb940bcd5d0a80399a8148211aba15006335029335505304b75a6ae854014c8c8c8cccd5cd19b8735573aa0049000119a8119919191999ab9a3370e6aae7540092000233502b33504175a6ae854008c118d5d09aba25002232635305d3357380c20bc0b80b626aae7940044dd50009aba150023232323333573466e1cd55cea80124000466a05266a082eb4d5d0a80118231aba135744a004464c6a60ba66ae7018417817016c4d55cf280089baa001357426ae8940088c98d4c164cd5ce02e82d02c02b89aab9e5001137540026ae854010cd40a5d71aba15003335029335505375c40026ae854008c0e0d5d09aba2500223263530553357380b20ac0a80a626ae8940044d5d1280089aba25001135744a00226ae8940044d5d1280089aba25001135744a00226aae7940044dd50009aba150023232323333573466e1d4005200623020303a357426aae79400c8cccd5cd19b875002480108c07cc110d5d09aab9e500423333573466e1d400d20022301f302f357426aae7940148cccd5cd19b875004480008c088dd71aba135573ca00c464c6a60a066ae7015014413c13813413012c4d55cea80089baa001357426ae8940088c98d4c124cd5ce026825024023882489931a982419ab9c4910350543500049047135573ca00226ea80044d55ce9baa001135744a00226aae7940044dd50009109198008018011000911111111109199999999980080580500480400380300280200180110009109198008018011000891091980080180109000891091980080180109000891091980080180109000909111180200290911118018029091111801002909111180080290008919118011bac0013200135503c2233335573e0024a01c466a01a60086ae84008c00cd5d100101811919191999ab9a3370e6aae75400d200023330073232323333573466e1cd55cea8012400046601a605c6ae854008cd404c0a8d5d09aba25002232635303433573807006a06606426aae7940044dd50009aba150033335500b75ca0146ae854008cd403dd71aba135744a004464c6a606066ae700d00c40bc0b84d5d1280089aab9e5001137540024442466600200800600440024424660020060044002266aa002eb9d6889119118011bab00132001355036223233335573e0044a012466a01066aa05c600c6aae754008c014d55cf280118021aba200302b1357420022244004244244660020080062400224464646666ae68cdc3a800a400046a05e600a6ae84d55cf280191999ab9a3370ea00490011281791931a981399ab9c02b028026025024135573aa00226ea80048c8c8cccd5cd19b8735573aa004900011980318039aba15002375a6ae84d5d1280111931a981219ab9c028025023022135573ca00226ea80048848cc00400c00880048c8cccd5cd19b8735573aa002900011bae357426aae7940088c98d4c080cd5ce01201080f80f09baa00112232323333573466e1d400520042500723333573466e1d4009200223500a3006357426aae7940108cccd5cd19b87500348000940288c98d4c08ccd5ce01381201101081000f89aab9d50011375400224244460060082244400422444002240024646666ae68cdc3a800a4004400c46666ae68cdc3a80124000400c464c6a603666ae7007c0700680640604d55ce9baa0011220021220012001232323232323333573466e1d4005200c200b23333573466e1d4009200a200d23333573466e1d400d200823300b375c6ae854014dd69aba135744a00a46666ae68cdc3a8022400c46601a6eb8d5d0a8039bae357426ae89401c8cccd5cd19b875005480108cc048c050d5d0a8049bae357426ae8940248cccd5cd19b875006480088c050c054d5d09aab9e500b23333573466e1d401d2000230133016357426aae7940308c98d4c080cd5ce01201080f80f00e80e00d80d00c80c09aab9d5004135573ca00626aae7940084d55cf280089baa00121222222230070082212222222330060090082122222223005008122222220041222222200322122222223300200900822122222223300100900820012323232323333573466e1d400520022333008375a6ae854010dd69aba15003375a6ae84d5d1280191999ab9a3370ea00490001180518059aba135573ca00c464c6a602266ae7005404804003c0384d55cea80189aba25001135573ca00226ea80048488c00800c888488ccc00401401000c80048c8c8cccd5cd19b875001480088c018dd71aba135573ca00646666ae68cdc3a80124000460106eb8d5d09aab9e5004232635300b33573801e01801401201026aae7540044dd5000909118010019091180080190008891119191999ab9a3370e6aae75400920002335500b300635742a004600a6ae84d5d1280111931a980419ab9c00c009007006135573ca00226ea800526120012001112212330010030021120014910350543100222123330010040030022001121223002003112200112001120012001122002122001200111232300100122330033002002001332323233322233322233223332223322332233322233223322332233223233322232323322323232323333222232332232323222323222325335301a5335301a333573466e1cc8cccd54c05048004c8cd406488ccd406400c004008d4058004cd4060888c00cc008004800488cdc0000a40040029000199aa98068900091299a980e299a9a81a1a98169a98131a9812001110009110019119a98188011281c11a81c8009080f880e899a8148010008800a8141a981028009111111111005240040380362038266ae712413c53686f756c642062652065786163746c79206f6e652073637269707420696e70757420746f2061766f696420646f75626c65207361742069737375650001b15335303500315335301a5335301a333573466e20ccc064ccd54c03448005402540a0cc020d4c0c00188880094004074074cdc09a9818003111001a80200d80e080e099ab9c49010f73656c6c6572206e6f7420706169640001b15335301a333573466e20ccc064cc88ccd54c03c48005402d40a8cc028004009400401c074075401006c07040704cd5ce24810d66656573206e6f7420706169640001b101b15335301a3322353022002222222222253353503e33355301f1200133502322533535040002210031001503f253353027333573466e3c0300040a40a04d41040045410000c840a4409d4004d4c0c001888800840704cd5ce2491c4f6e6c792073656c6c65722063616e2063616e63656c206f666665720001b101b135301d00122002153353016333573466e2540040d406005c40d4540044cdc199b8235302b001222003480c920d00f2235301a0012222222222333553011120012235302a002222353034003223353038002253353026333573466e3c0500040a009c4cd40cc01401c401c801d40b0024488cd54c02c480048d4d5408c00488cd54098008cd54c038480048d4d5409800488cd540a4008ccd4d540340048cc0e12000001223303900200123303800148000004cd54c02c480048d4d5408c00488cd54098008ccd4d540280048cd54c03c480048d4d5409c00488cd540a8008d5404400400488ccd5540200580080048cd54c03c480048d4d5409c00488cd540a8008d5403c004004ccd55400c044008004444888ccd54c018480054080cd54c02c480048d4d5408c00488cd54098008d54034004ccd54c0184800488d4d54090008894cd4c05cccd54c04048004c8cd405488ccd4d402c00c88008008004d4d402400488004cd4024894cd4c064008406c40040608d4d5409c00488cc028008014018400c4cd409001000d4084004cd54c02c480048d4d5408c00488c8cd5409c00cc004014c8004d540d8894cd4d40900044d5403400c884d4d540a4008894cd4c070cc0300080204cd5404801c0044c01800c00848848cc00400c00848004c8004d540b488448894cd4d40780044008884cc014008ccd54c01c480040140100044484888c00c01044884888cc0080140104484888c004010448004c8004d540a08844894cd4d406000454068884cd406cc010008cd54c01848004010004c8004d5409c88448894cd4d40600044d401800c884ccd4024014c010008ccd54c01c4800401401000448d4d400c0048800448d4d40080048800848848cc00400c0084800488ccd5cd19b8f002001006005222323230010053200135502522335350130014800088d4d54060008894cd4c02cccd5cd19b8f00200900d00c13007001130060033200135502422335350120014800088d4d5405c008894cd4c028ccd5cd19b8f00200700c00b10011300600312200212200120014881002212330010030022001222222222212333333333300100b00a009008007006005004003002200122123300100300220012221233300100400300220011122002122122330010040031200111221233001003002112001221233001003002200121223002003212230010032001222123330010040030022001121223002003112200112001122002122001200122337000040029040497a0088919180080091198019801001000a4411c28f07a93d7715db0bdc1766c8bd5b116602b105c02c54fc3bcd0d4680001").unwrap().clone(),
        ).unwrap();
        assert_eq!(script.hash(), hash);
    }

    fn redeemer_with_ex_units(mem: &BigNum, steps: &BigNum) -> Redeemer {
        Redeemer::new(
            &RedeemerTag::new_spend(),
            &BigNum::zero(),
            &PlutusData::new_integer(&BigInt::from_str("0").unwrap()),
            &ExUnits::new(mem, steps),
        )
    }

    #[test]
    fn test_total_ex_units() {
        let mut r = Redeemers::new();

        fn assert_ex_units(eu: &ExUnits, exp_mem: u64, exp_steps: u64) {
            assert_eq!(eu.mem, to_bignum(exp_mem));
            assert_eq!(eu.steps, to_bignum(exp_steps));
        }

        r.add(&redeemer_with_ex_units(&to_bignum(10), &to_bignum(100)));
        assert_ex_units(&r.total_ex_units().unwrap(), 10, 100);
        r.add(&redeemer_with_ex_units(&to_bignum(20), &to_bignum(200)));
        assert_ex_units(&r.total_ex_units().unwrap(), 30, 300);
        r.add(&redeemer_with_ex_units(&to_bignum(30), &to_bignum(300)));
        assert_ex_units(&r.total_ex_units().unwrap(), 60, 600);
    }

    #[test]
    fn test_empty_constr_data() {
        assert_eq!(
            PlutusData::new_empty_constr_plutus_data(&BigNum::one()),
            PlutusData::new_constr_plutus_data(
                &ConstrPlutusData::new(
                    &BigNum::from_str("1").unwrap(),
                    &PlutusList::new(),
                ),
            ),
        )
    }

    #[test]
    fn test_plutus_script_version() {
        let bytes = hex::decode("4e4d01000033222220051200120011").unwrap();
        let s1: PlutusScript = PlutusScript::from_bytes(bytes.clone()).unwrap();
        let s2: PlutusScript = PlutusScript::from_bytes_v2(bytes.clone()).unwrap();

        assert_eq!(s1.bytes(), bytes[1..]);
        assert_eq!(s2.bytes(), bytes[1..]);
        assert_eq!(s1.language_version(), Language::new_plutus_v1());
        assert_eq!(s2.language_version(), Language::new_plutus_v2());

        assert_eq!(s1, PlutusScript::from_bytes_with_version(
            bytes.clone(),
            &Language::new_plutus_v1(),
        ).unwrap());
        assert_eq!(s2, PlutusScript::from_bytes_with_version(
            bytes.clone(),
            &Language::new_plutus_v2(),
        ).unwrap());
    }

    #[test]
    fn test_language_roundtrip() {
        fn deserialize_language_from_uint(x: u64) -> Result<Language, DeserializeError> {
            let mut buf = Serializer::new_vec();
            x.serialize(&mut buf).unwrap();
            Language::from_bytes(buf.finalize())
        }

        assert_eq!(deserialize_language_from_uint(0).unwrap(), Language::new_plutus_v1());
        assert_eq!(deserialize_language_from_uint(1).unwrap(), Language::new_plutus_v2());
        assert!(deserialize_language_from_uint(2).is_err());

        assert_eq!(
            Language::from_bytes(Language::new_plutus_v1().to_bytes()).unwrap(),
            Language::new_plutus_v1(),
        );
        assert_eq!(
            Language::from_bytes(Language::new_plutus_v2().to_bytes()).unwrap(),
            Language::new_plutus_v2(),
        );
    }

    #[test]
    fn test_cost_model_roundtrip() {
        use crate::tx_builder_constants::TxBuilderConstants;
        let costmodels = TxBuilderConstants::plutus_vasil_cost_models();
        assert_eq!(costmodels, Costmdls::from_bytes(costmodels.to_bytes()).unwrap());
    }

    #[test]
    fn test_known_plutus_data_hash() {
        use crate::tx_builder_constants::TxBuilderConstants;
        let pdata = PlutusList::from(vec![
            PlutusData::new_constr_plutus_data(
                &ConstrPlutusData::new(
                    &BigNum::zero(),
                    &PlutusList::from(vec![
                        PlutusData::new_constr_plutus_data(
                            &ConstrPlutusData::new(
                                &BigNum::zero(),
                                &PlutusList::from(vec![
                                    PlutusData::new_bytes(hex::decode("A183BF86925F66C579A3745C9517744399679B090927B8F6E2F2E1BB").unwrap()),
                                    PlutusData::new_bytes(hex::decode("6164617065416D616E734576616E73").unwrap())
                                ]),
                            ),
                        ),
                        PlutusData::new_constr_plutus_data(
                            &ConstrPlutusData::new(
                                &BigNum::zero(),
                                &PlutusList::from(vec![
                                    PlutusData::new_bytes(hex::decode("9A4E855293A0B9AF5E50935A331D83E7982AB5B738EA0E6FC0F9E656").unwrap()),
                                    PlutusData::new_bytes(hex::decode("4652414D455F38333030325F4C30").unwrap())
                                ]),
                            ),
                        ),
                        PlutusData::new_bytes(hex::decode("BEA1C521DF58F4EEEF60C647E5EBD88C6039915409F9FD6454A476B9").unwrap()),
                    ]),
                ),
            ),
        ]);
        let redeemers = Redeemers(vec![
            Redeemer::new(
                &RedeemerTag::new_spend(),
                &BigNum::one(),
                &PlutusData::new_empty_constr_plutus_data(&BigNum::zero()),
                &ExUnits::new(&to_bignum(7000000), &to_bignum(3000000000)),
            ),
        ]);
        let lang = Language::new_plutus_v1();
        let lang_costmodel = TxBuilderConstants::plutus_vasil_cost_models().get(&lang).unwrap();
        let mut retained_cost_models = Costmdls::new();
        retained_cost_models.insert(&lang, &lang_costmodel);
        let hash = hash_script_data(
            &redeemers,
            &retained_cost_models,
            Some(pdata),
        );
        assert_eq!(hex::encode(hash.to_bytes()), "357041b88b914670a3b5e3b0861d47f2ac05ed4935ea73886434d8944aa6dfe0");
    }

    #[test]
    fn test_same_datum_in_different_formats_with_expected_hashes() {
        // This is a known datum with indefinite arrays and a known expected hash
        let pdata1 = PlutusData::from_bytes(hex::decode("d8799fd8799f581ca183bf86925f66c579a3745c9517744399679b090927b8f6e2f2e1bb4f616461706541696c656e416d61746fffd8799f581c9a4e855293a0b9af5e50935a331d83e7982ab5b738ea0e6fc0f9e6564e4652414d455f36353030335f4c30ff581cbea1c521df58f4eeef60c647e5ebd88c6039915409f9fd6454a476b9ff").unwrap()).unwrap();
        assert_eq!(hex::encode(hash_plutus_data(&pdata1).to_bytes()), "ec3028f46325b983a470893a8bdc1b4a100695b635fb1237d301c3490b23e89b");
        // This is the same exact datum manually converted to definite arrays
        // and it produces a different known expected hash because the format is preserved after deserialization
        let pdata2 = PlutusData::from_bytes(hex::decode("d87983d87982581ca183bf86925f66c579a3745c9517744399679b090927b8f6e2f2e1bb4f616461706541696c656e416d61746fd87982581c9a4e855293a0b9af5e50935a331d83e7982ab5b738ea0e6fc0f9e6564e4652414d455f36353030335f4c30581cbea1c521df58f4eeef60c647e5ebd88c6039915409f9fd6454a476b9").unwrap()).unwrap();
        assert_eq!(hex::encode(hash_plutus_data(&pdata2).to_bytes()), "816cdf6d4d8cba3ad0188ca643db95ddf0e03cdfc0e75a9550a72a82cb146222");
    }
}<|MERGE_RESOLUTION|>--- conflicted
+++ resolved
@@ -436,13 +436,8 @@
 }
 
 #[wasm_bindgen]
-<<<<<<< HEAD
 #[derive(Clone, Debug, Eq, Ord, PartialEq, PartialOrd, serde::Serialize, serde::Deserialize, JsonSchema)]
-pub struct Languages(Vec<Language>);
-=======
-#[derive(Clone, Debug, Eq, Ord, PartialEq, PartialOrd)]
 pub struct Languages(pub(crate) Vec<Language>);
->>>>>>> 9d9ca2b9
 
 #[wasm_bindgen]
 impl Languages {
