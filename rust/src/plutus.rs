use std::io::{BufRead, Seek, Write};
use super::*;

// This library was code-generated using an experimental CDDL to rust tool:
// https://github.com/Emurgo/cddl-codegen

use cbor_event::{self, de::Deserializer, se::{Serialize, Serializer}};

<<<<<<< HEAD
use schemars::JsonSchema;


=======
>>>>>>> 641a4397
#[wasm_bindgen]
#[derive(Clone, Debug, Eq, Ord, PartialEq, PartialOrd)]
pub struct PlutusScript {
    bytes: Vec<u8>,
    language: LanguageKind,
}

to_from_bytes!(PlutusScript);

#[wasm_bindgen]
impl PlutusScript {

    /**
     * Creates a new Plutus script from the RAW bytes of the compiled script.
     * This does NOT include any CBOR encoding around these bytes (e.g. from "cborBytes" in cardano-cli)
     * If you creating this from those you should use PlutusScript::from_bytes() instead.
     */
    pub fn new(bytes: Vec<u8>) -> PlutusScript {
        Self::new_with_version(bytes, &Language::new_plutus_v1())
    }

    /**
     * Creates a new Plutus script from the RAW bytes of the compiled script.
     * This does NOT include any CBOR encoding around these bytes (e.g. from "cborBytes" in cardano-cli)
     * If you creating this from those you should use PlutusScript::from_bytes() instead.
     */
    pub fn new_v2(bytes: Vec<u8>) -> PlutusScript {
        Self::new_with_version(bytes, &Language::new_plutus_v2())
    }

    /**
     * Creates a new Plutus script from the RAW bytes of the compiled script.
     * This does NOT include any CBOR encoding around these bytes (e.g. from "cborBytes" in cardano-cli)
     * If you creating this from those you should use PlutusScript::from_bytes() instead.
     */
    pub fn new_with_version(bytes: Vec<u8>, language: &Language) -> PlutusScript {
        Self { bytes, language: language.0.clone() }
    }

    /**
     * The raw bytes of this compiled Plutus script.
     * If you need "cborBytes" for cardano-cli use PlutusScript::to_bytes() instead.
     */
    pub fn bytes(&self) -> Vec<u8> {
        self.bytes.clone()
    }

    /// Same as `.from_bytes` but will consider the script as requiring the Plutus Language V2
    pub fn from_bytes_v2(bytes: Vec<u8>) -> Result<PlutusScript, JsError> {
        Self::from_bytes_with_version(bytes, &Language::new_plutus_v2())
    }

    /// Same as `.from_bytes` but will consider the script as requiring the specified language version
    pub fn from_bytes_with_version(bytes: Vec<u8>, language: &Language) -> Result<PlutusScript, JsError> {
        Ok(Self::new_with_version(Self::from_bytes(bytes)?.bytes, language))
    }

    pub fn hash(&self) -> ScriptHash {
        let mut bytes = Vec::with_capacity(self.bytes.len() + 1);
        // https://github.com/input-output-hk/cardano-ledger/blob/master/eras/babbage/test-suite/cddl-files/babbage.cddl#L413
        bytes.extend_from_slice(&vec![self.script_namespace() as u8]);
        bytes.extend_from_slice(&self.bytes);
        ScriptHash::from(blake2b224(bytes.as_ref()))
    }

    pub fn language_version(&self) -> Language {
        Language(self.language.clone())
    }

    pub(crate) fn script_namespace(&self) -> ScriptHashNamespace {
        match self.language {
            LanguageKind::PlutusV1 => ScriptHashNamespace::PlutusScript,
            LanguageKind::PlutusV2 => ScriptHashNamespace::PlutusScriptV2,
        }
    }

    pub(crate) fn clone_as_version(&self, language: &Language) -> PlutusScript {
        Self::new_with_version(self.bytes.clone(), language)
    }
}

impl serde::Serialize for PlutusScript {
    fn serialize<S>(&self, serializer: S) -> Result<S::Ok, S::Error>
    where S: serde::Serializer {
        serializer.serialize_str(&hex::encode(&self.0))
    }
}

impl <'de> serde::de::Deserialize<'de> for PlutusScript {
    fn deserialize<D>(deserializer: D) -> Result<Self, D::Error> where
    D: serde::de::Deserializer<'de> {
        let s = <String as serde::de::Deserialize>::deserialize(deserializer)?;
        hex::decode(&s)
            .map(|bytes| PlutusScript::new(bytes))
            .map_err(|_err| serde::de::Error::invalid_value(serde::de::Unexpected::Str(&s), &"PlutusScript as hex string e.g. F8AB28C2 (without CBOR bytes tag)"))
    }
}

impl JsonSchema for PlutusScript {
    fn schema_name() -> String { String::from("PlutusScript") }
    fn json_schema(gen: &mut schemars::gen::SchemaGenerator) -> schemars::schema::Schema { String::json_schema(gen) }
    fn is_referenceable() -> bool { String::is_referenceable() }
}

#[wasm_bindgen]
<<<<<<< HEAD
#[derive(Clone, Debug, Eq, Ord, PartialEq, PartialOrd, serde::Serialize, serde::Deserialize, JsonSchema)]
pub struct PlutusScripts(Vec<PlutusScript>);
=======
#[derive(Clone, Debug, Eq, Ord, PartialEq, PartialOrd)]
pub struct PlutusScripts(pub(crate) Vec<PlutusScript>);
>>>>>>> 641a4397

to_from_bytes!(PlutusScripts);

#[wasm_bindgen]
impl PlutusScripts {
    pub fn new() -> Self {
        Self(Vec::new())
    }

    pub fn len(&self) -> usize {
        self.0.len()
    }

    pub fn get(&self, index: usize) -> PlutusScript {
        self.0[index].clone()
    }

    pub fn add(&mut self, elem: &PlutusScript) {
        self.0.push(elem.clone());
    }

    pub(crate) fn by_version(&self, language: &Language) -> PlutusScripts {
        PlutusScripts(
            self.0.iter()
                .filter(|s| s.language_version().eq(language))
                .map(|s| s.clone())
                .collect()
        )
    }

    pub(crate) fn has_version(&self, language: &Language) -> bool {
        self.0.iter().any(|s| s.language_version().eq(language))
    }

    pub(crate) fn merge(&self, other: &PlutusScripts) -> PlutusScripts {
        let mut res = self.clone();
        for s in &other.0 {
            res.add(s);
        }
        res
    }

    pub(crate) fn map_as_version(&self, language: &Language) -> PlutusScripts {
        let mut res = PlutusScripts::new();
        for s in &self.0 {
            res.add(&s.clone_as_version(language));
        }
        res
    }
}

#[wasm_bindgen]
#[derive(Clone, Debug, Eq, Ord, PartialEq, PartialOrd, serde::Serialize, serde::Deserialize, JsonSchema)]
pub struct ConstrPlutusData {
    alternative: BigNum,
    data: PlutusList,
}

to_from_bytes!(ConstrPlutusData);

#[wasm_bindgen]
impl ConstrPlutusData {
    pub fn alternative(&self) -> BigNum {
        self.alternative.clone()
    }

    pub fn data(&self) -> PlutusList {
        self.data.clone()
    }

    pub fn new(alternative: &BigNum, data: &PlutusList) -> Self {
        Self {
            alternative: alternative.clone(),
            data: data.clone(),
        }
    }
}

impl ConstrPlutusData {
    // see: https://github.com/input-output-hk/plutus/blob/1f31e640e8a258185db01fa899da63f9018c0e85/plutus-core/plutus-core/src/PlutusCore/Data.hs#L61
    // We don't directly serialize the alternative in the tag, instead the scheme is:
    // - Alternatives 0-6 -> tags 121-127, followed by the arguments in a list
    // - Alternatives 7-127 -> tags 1280-1400, followed by the arguments in a list
    // - Any alternatives, including those that don't fit in the above -> tag 102 followed by a list containing
    //   an unsigned integer for the actual alternative, and then the arguments in a (nested!) list.
    const GENERAL_FORM_TAG: u64 = 102;

    // None -> needs general tag serialization, not compact
    fn alternative_to_compact_cbor_tag(alt: u64) -> Option<u64> {
        if alt <= 6 {
            Some(121 + alt)
        } else if alt >= 7 && alt <= 127 {
            Some(1280 - 7 + alt)
        } else {
            None
        }
    }

    // None -> General tag(=102) OR Invalid CBOR tag for this scheme
    fn compact_cbor_tag_to_alternative(cbor_tag: u64) -> Option<u64> {
        if cbor_tag >= 121 && cbor_tag <= 127 {
            Some(cbor_tag - 121)
        } else if cbor_tag >= 1280 && cbor_tag <= 1400 {
            Some(cbor_tag - 1280 + 7)
        } else {
            None
        }
    }
}

const COST_MODEL_OP_COUNT: usize = 166;

#[wasm_bindgen]
#[derive(Clone, Debug, Eq, Ord, PartialEq, PartialOrd, serde::Serialize, serde::Deserialize, JsonSchema)]
pub struct CostModel(Vec<Int>);

to_from_bytes!(CostModel);

#[wasm_bindgen]
impl CostModel {
    pub fn new() -> Self {
        let mut costs = Vec::with_capacity(COST_MODEL_OP_COUNT);
        for _ in 0 .. COST_MODEL_OP_COUNT {
            costs.push(Int::new_i32(0));
        }
        Self(costs)
    }

    pub fn set(&mut self, operation: usize, cost: &Int) -> Result<Int, JsError> {
        if operation >= COST_MODEL_OP_COUNT {
            return Err(JsError::from_str(&format!("CostModel operation {} out of bounds. Max is {}", operation, COST_MODEL_OP_COUNT)));
        }
        let old = self.0[operation].clone();
        self.0[operation] = cost.clone();
        Ok(old)
    }

    pub fn get(&self, operation: usize) -> Result<Int, JsError> {
        if operation >= COST_MODEL_OP_COUNT {
            return Err(JsError::from_str(&format!("CostModel operation {} out of bounds. Max is {}", operation, COST_MODEL_OP_COUNT)));
        }
        Ok(self.0[operation].clone())
    }

    pub fn len(&self) -> usize {
        self.0.len()
    }
}

impl From<Vec<i128>> for CostModel {
    fn from(values: Vec<i128>) -> Self {
        CostModel(values.iter().map(|x| { Int(*x) }).collect())
    }
}

#[wasm_bindgen]
#[derive(Clone, Debug, Eq, Ord, PartialEq, PartialOrd, serde::Serialize, serde::Deserialize, JsonSchema)]
pub struct Costmdls(std::collections::BTreeMap<Language, CostModel>);

to_from_bytes!(Costmdls);

#[wasm_bindgen]
impl Costmdls {
    pub fn new() -> Self {
        Self(std::collections::BTreeMap::new())
    }

    pub fn len(&self) -> usize {
        self.0.len()
    }

    pub fn insert(&mut self, key: &Language, value: &CostModel) -> Option<CostModel> {
        self.0.insert(key.clone(), value.clone())
    }

    pub fn get(&self, key: &Language) -> Option<CostModel> {
        self.0.get(key).map(|v| v.clone())
    }

    pub fn keys(&self) -> Languages {
        Languages(self.0.iter().map(|(k, _v)| k.clone()).collect::<Vec<_>>())
    }

    pub(crate) fn language_views_encoding(&self) -> Vec<u8> {
        let mut serializer = Serializer::new_vec();
        let mut keys_bytes: Vec<(Language, Vec<u8>)> = self.0.iter().map(|(k, _v)| (k.clone(), k.to_bytes())).collect();
        // keys must be in canonical ordering first
        keys_bytes.sort_by(|lhs, rhs| match lhs.1.len().cmp(&rhs.1.len()) {
            std::cmp::Ordering::Equal => lhs.1.cmp(&rhs.1),
            len_order => len_order,
        });
        serializer.write_map(cbor_event::Len::Len(self.0.len() as u64)).unwrap();
        for (key, key_bytes) in keys_bytes.iter() {
            serializer.write_bytes(key_bytes).unwrap();
            let cost_model = self.0.get(&key).unwrap();
            // Due to a bug in the cardano-node input-output-hk/cardano-ledger-specs/issues/2512
            // we must use indefinite length serialization in this inner bytestring to match it
            let mut cost_model_serializer = Serializer::new_vec();
            cost_model_serializer.write_array(cbor_event::Len::Indefinite).unwrap();
            for cost in &cost_model.0 {
                cost.serialize(&mut cost_model_serializer).unwrap();
            }
            cost_model_serializer.write_special(cbor_event::Special::Break).unwrap();
            serializer.write_bytes(cost_model_serializer.finalize()).unwrap();
        }
        let out = serializer.finalize();
        println!("language_views = {}", hex::encode(out.clone()));
        out
    }
}

#[wasm_bindgen]
#[derive(Clone, Debug, Eq, Ord, PartialEq, PartialOrd, serde::Serialize, serde::Deserialize, JsonSchema)]
pub struct ExUnitPrices {
    mem_price: SubCoin,
    step_price: SubCoin,
}

to_from_bytes!(ExUnitPrices);

#[wasm_bindgen]
impl ExUnitPrices {
    pub fn mem_price(&self) -> SubCoin {
        self.mem_price.clone()
    }

    pub fn step_price(&self) -> SubCoin {
        self.step_price.clone()
    }

    pub fn new(mem_price: &SubCoin, step_price: &SubCoin) -> Self {
        Self {
            mem_price: mem_price.clone(),
            step_price: step_price.clone(),
        }
    }
}

#[wasm_bindgen]
#[derive(Clone, Debug, Eq, Ord, PartialEq, PartialOrd, serde::Serialize, serde::Deserialize, JsonSchema)]
pub struct ExUnits {
    mem: BigNum,
    steps: BigNum,
}

to_from_bytes!(ExUnits);

#[wasm_bindgen]
impl ExUnits {
    pub fn mem(&self) -> BigNum {
        self.mem.clone()
    }

    pub fn steps(&self) -> BigNum {
        self.steps.clone()
    }

    pub fn new(mem: &BigNum, steps: &BigNum) -> Self {
        Self {
            mem: mem.clone(),
            steps: steps.clone(),
        }
    }
}

#[wasm_bindgen]
#[derive(Clone, Copy, Debug, Eq, Ord, PartialEq, PartialOrd, serde::Serialize, serde::Deserialize, JsonSchema)]
pub enum LanguageKind {
    PlutusV1 = 0,
    PlutusV2 = 1,
}

impl LanguageKind {
    fn from_u64(x: u64) -> Option<LanguageKind> {
        match x {
            0 => Some(LanguageKind::PlutusV1),
            1 => Some(LanguageKind::PlutusV2),
            _ => None,
        }
    }
}

#[wasm_bindgen]
#[derive(Clone, Copy, Debug, Eq, Ord, PartialEq, PartialOrd, serde::Serialize, serde::Deserialize, JsonSchema)]
pub struct Language(LanguageKind);

to_from_bytes!(Language);

#[wasm_bindgen]
impl Language {

    pub fn new_plutus_v1() -> Self {
        Self(LanguageKind::PlutusV1)
    }

    pub fn new_plutus_v2() -> Self {
        Self(LanguageKind::PlutusV2)
    }

    pub fn kind(&self) -> LanguageKind {
        self.0.clone()
    }
}

#[wasm_bindgen]
#[derive(Clone, Debug, Eq, Ord, PartialEq, PartialOrd, serde::Serialize, serde::Deserialize, JsonSchema)]
pub struct Languages(Vec<Language>);

#[wasm_bindgen]
impl Languages {
    pub fn new() -> Self {
        Self(Vec::new())
    }

    pub fn len(&self) -> usize {
        self.0.len()
    }

    pub fn get(&self, index: usize) -> Language {
        self.0[index]
    }

    pub fn add(&mut self, elem: Language) {
        self.0.push(elem);
    }
}

#[wasm_bindgen]
#[derive(Clone, Debug, Eq, Ord, PartialEq, PartialOrd, serde::Serialize, serde::Deserialize, JsonSchema)]
pub struct PlutusMap(std::collections::BTreeMap<PlutusData, PlutusData>);

to_from_bytes!(PlutusMap);

#[wasm_bindgen]
impl PlutusMap {
    pub fn new() -> Self {
        Self(std::collections::BTreeMap::new())
    }

    pub fn len(&self) -> usize {
        self.0.len()
    }

    pub fn insert(&mut self, key: &PlutusData, value: &PlutusData) -> Option<PlutusData> {
        self.0.insert(key.clone(), value.clone())
    }

    pub fn get(&self, key: &PlutusData) -> Option<PlutusData> {
        self.0.get(key).map(|v| v.clone())
    }

    pub fn keys(&self) -> PlutusList {
        PlutusList {
            elems: self.0.iter().map(|(k, _v)| k.clone()).collect::<Vec<_>>(),
            definite_encoding: None,
        }
    }
}

#[wasm_bindgen]
#[derive(Clone, Debug, Eq, Ord, PartialEq, PartialOrd)]
pub enum PlutusDataKind {
    ConstrPlutusData,
    Map,
    List,
    Integer,
    Bytes,
}

#[derive(Clone, Debug, Eq, Ord, PartialEq, PartialOrd, serde::Serialize, serde::Deserialize, JsonSchema)]
pub enum PlutusDataEnum {
    ConstrPlutusData(ConstrPlutusData),
    Map(PlutusMap),
    List(PlutusList),
    Integer(BigInt),
    Bytes(Vec<u8>),
}

#[wasm_bindgen]
<<<<<<< HEAD
#[derive(Clone, Debug, Eq, Ord, PartialEq, PartialOrd, serde::Serialize, serde::Deserialize, JsonSchema)]
=======
#[derive(Clone, Debug, Ord, PartialOrd)]
>>>>>>> 641a4397
pub struct PlutusData {
    datum: PlutusDataEnum,
    // We should always preserve the original datums when deserialized as this is NOT canonicized
    // before computing datum hashes. So this field stores the original bytes to re-use.
    original_bytes: Option<Vec<u8>>,
}

impl std::cmp::PartialEq<Self> for PlutusData {
    fn eq(&self, other: &Self) -> bool {
        self.datum.eq(&other.datum)
    }
}

impl std::cmp::Eq for PlutusData {}

to_from_bytes!(PlutusData);

#[wasm_bindgen]
impl PlutusData {

    pub fn new_constr_plutus_data(constr_plutus_data: &ConstrPlutusData) -> Self {
        Self {
            datum: PlutusDataEnum::ConstrPlutusData(constr_plutus_data.clone()),
            original_bytes: None,
        }
    }

    /// Same as `.new_constr_plutus_data` but creates constr with empty data list
    pub fn new_empty_constr_plutus_data(alternative: &BigNum) -> Self {
        Self::new_constr_plutus_data(
            &ConstrPlutusData::new(
                alternative,
                &PlutusList::new(),
            ),
        )
    }

    pub fn new_map(map: &PlutusMap) -> Self {
        Self {
            datum: PlutusDataEnum::Map(map.clone()),
            original_bytes: None,
        }
    }

    pub fn new_list(list: &PlutusList) -> Self {
        Self {
            datum: PlutusDataEnum::List(list.clone()),
            original_bytes: None,
        }
    }

    pub fn new_integer(integer: &BigInt) -> Self {
        Self {
            datum: PlutusDataEnum::Integer(integer.clone()),
            original_bytes: None,
        }
    }

    pub fn new_bytes(bytes: Vec<u8>) -> Self {
        Self {
            datum: PlutusDataEnum::Bytes(bytes),
            original_bytes: None,
        }
    }

    pub fn kind(&self) -> PlutusDataKind {
        match &self.datum {
            PlutusDataEnum::ConstrPlutusData(_) => PlutusDataKind::ConstrPlutusData,
            PlutusDataEnum::Map(_) => PlutusDataKind::Map,
            PlutusDataEnum::List(_) => PlutusDataKind::List,
            PlutusDataEnum::Integer(_) => PlutusDataKind::Integer,
            PlutusDataEnum::Bytes(_) => PlutusDataKind::Bytes,
        }
    }

    pub fn as_constr_plutus_data(&self) -> Option<ConstrPlutusData> {
        match &self.datum {
            PlutusDataEnum::ConstrPlutusData(x) => Some(x.clone()),
            _ => None,
        }
    }

    pub fn as_map(&self) -> Option<PlutusMap> {
        match &self.datum {
            PlutusDataEnum::Map(x) => Some(x.clone()),
            _ => None,
        }
    }

    pub fn as_list(&self) -> Option<PlutusList> {
        match &self.datum {
            PlutusDataEnum::List(x) => Some(x.clone()),
            _ => None,
        }
    }

    pub fn as_integer(&self) -> Option<BigInt> {
        match &self.datum {
            PlutusDataEnum::Integer(x) => Some(x.clone()),
            _ => None,
        }
    }

    pub fn as_bytes(&self) -> Option<Vec<u8>> {
        match &self.datum {
            PlutusDataEnum::Bytes(x) => Some(x.clone()),
            _ => None,
        }
    }
}

#[wasm_bindgen]
<<<<<<< HEAD
#[derive(Clone, Debug, Eq, Ord, PartialEq, PartialOrd, serde::Serialize, serde::Deserialize, JsonSchema)]
=======
#[derive(Clone, Debug, Ord, PartialOrd)]
>>>>>>> 641a4397
pub struct PlutusList {
    elems: Vec<PlutusData>,
    // We should always preserve the original datums when deserialized as this is NOT canonicized
    // before computing datum hashes. This field will default to cardano-cli behavior if None
    // and will re-use the provided one if deserialized, unless the list is modified.
    pub(crate) definite_encoding: Option<bool>,
}


impl std::cmp::PartialEq<Self> for PlutusList {
    fn eq(&self, other: &Self) -> bool {
        self.elems.eq(&other.elems)
    }
}

impl std::cmp::Eq for PlutusList {}

to_from_bytes!(PlutusList);

#[wasm_bindgen]
impl PlutusList {
    pub fn new() -> Self {
        Self {
            elems: Vec::new(),
            definite_encoding: None,
        }
    }

    pub fn len(&self) -> usize {
        self.elems.len()
    }

    pub fn get(&self, index: usize) -> PlutusData {
        self.elems[index].clone()
    }

    pub fn add(&mut self, elem: &PlutusData) {
        self.elems.push(elem.clone());
        self.definite_encoding = None;
    }
}

impl From<Vec<PlutusData>> for PlutusList {
    fn from(elems: Vec<PlutusData>) -> Self {
        Self { elems, definite_encoding: None }
    }
}

#[wasm_bindgen]
#[derive(Clone, Debug, Eq, Ord, PartialEq, PartialOrd, serde::Serialize, serde::Deserialize, JsonSchema)]
pub struct Redeemer {
    tag: RedeemerTag,
    index: BigNum,
    data: PlutusData,
    ex_units: ExUnits,
}

to_from_bytes!(Redeemer);

#[wasm_bindgen]
impl Redeemer {
    pub fn tag(&self) -> RedeemerTag {
        self.tag.clone()
    }

    pub fn index(&self) -> BigNum {
        self.index.clone()
    }

    pub fn data(&self) -> PlutusData {
        self.data.clone()
    }

    pub fn ex_units(&self) -> ExUnits {
        self.ex_units.clone()
    }

    pub fn new(tag: &RedeemerTag, index: &BigNum, data: &PlutusData, ex_units: &ExUnits) -> Self {
        Self {
            tag: tag.clone(),
            index: index.clone(),
            data: data.clone(),
            ex_units: ex_units.clone(),
        }
    }

    pub(crate) fn clone_with_index(&self, index: &BigNum) -> Self {
        Self {
            tag: self.tag.clone(),
            index: index.clone(),
            data: self.data.clone(),
            ex_units: self.ex_units.clone(),
        }
    }
}

#[wasm_bindgen]
#[derive(Copy, Clone, Debug, Eq, Ord, PartialEq, PartialOrd, serde::Serialize, serde::Deserialize, JsonSchema)]
pub enum RedeemerTagKind {
    Spend,
    Mint,
    Cert,
    Reward,
}

#[wasm_bindgen]
#[derive(Clone, Debug, Eq, Ord, PartialEq, PartialOrd, serde::Serialize, serde::Deserialize, JsonSchema)]
pub struct RedeemerTag(RedeemerTagKind);

to_from_bytes!(RedeemerTag);

#[wasm_bindgen]
impl RedeemerTag {
    pub fn new_spend() -> Self {
        Self(RedeemerTagKind::Spend)
    }

    pub fn new_mint() -> Self {
        Self(RedeemerTagKind::Mint)
    }

    pub fn new_cert() -> Self {
        Self(RedeemerTagKind::Cert)
    }

    pub fn new_reward() -> Self {
        Self(RedeemerTagKind::Reward)
    }

    pub fn kind(&self) -> RedeemerTagKind {
        self.0
    }
}

#[wasm_bindgen]
<<<<<<< HEAD
#[derive(Clone, Debug, Eq, Ord, PartialEq, PartialOrd, serde::Serialize, serde::Deserialize, JsonSchema)]
pub struct Redeemers(Vec<Redeemer>);
=======
#[derive(Clone, Debug, Eq, Ord, PartialEq, PartialOrd)]
pub struct Redeemers(pub(crate) Vec<Redeemer>);
>>>>>>> 641a4397

to_from_bytes!(Redeemers);

#[wasm_bindgen]
impl Redeemers {
    pub fn new() -> Self {
        Self(Vec::new())
    }

    pub fn len(&self) -> usize {
        self.0.len()
    }

    pub fn get(&self, index: usize) -> Redeemer {
        self.0[index].clone()
    }

    pub fn add(&mut self, elem: &Redeemer) {
        self.0.push(elem.clone());
    }

    pub fn total_ex_units(&self) -> Result<ExUnits, JsError> {
        let mut tot_mem = BigNum::zero();
        let mut tot_steps = BigNum::zero();
        for i in 0..self.0.len() {
            let r: &Redeemer = &self.0[i];
            tot_mem = tot_mem.checked_add(&r.ex_units().mem())?;
            tot_steps = tot_steps.checked_add(&r.ex_units().steps())?;
        }
        Ok(ExUnits::new(&tot_mem, &tot_steps))
    }
}

impl From<Vec<Redeemer>> for Redeemers {
    fn from(values: Vec<Redeemer>) -> Self {
        Self(values)
    }
}

#[wasm_bindgen]
#[derive(Clone, Debug, Eq, Ord, PartialEq, PartialOrd)]
pub struct Strings(Vec<String>);

#[wasm_bindgen]
impl Strings {
    pub fn new() -> Self {
        Self(Vec::new())
    }

    pub fn len(&self) -> usize {
        self.0.len()
    }

    pub fn get(&self, index: usize) -> String {
        self.0[index].clone()
    }

    pub fn add(&mut self, elem: String) {
        self.0.push(elem);
    }
}










// Serialization

use std::io::{SeekFrom};


impl cbor_event::se::Serialize for PlutusScript {
    fn serialize<'se, W: Write>(&self, serializer: &'se mut Serializer<W>) -> cbor_event::Result<&'se mut Serializer<W>> {
        serializer.write_bytes(&self.bytes)
    }
}

impl Deserialize for PlutusScript {
    fn deserialize<R: BufRead + Seek>(raw: &mut Deserializer<R>) -> Result<Self, DeserializeError> {
        Ok(Self::new(raw.bytes()?))
    }
}

impl cbor_event::se::Serialize for PlutusScripts {
    fn serialize<'se, W: Write>(&self, serializer: &'se mut Serializer<W>) -> cbor_event::Result<&'se mut Serializer<W>> {
        serializer.write_array(cbor_event::Len::Len(self.0.len() as u64))?;
        for element in &self.0 {
            element.serialize(serializer)?;
        }
        Ok(serializer)
    }
}

impl Deserialize for PlutusScripts {
    fn deserialize<R: BufRead + Seek>(raw: &mut Deserializer<R>) -> Result<Self, DeserializeError> {
        let mut arr = Vec::new();
        (|| -> Result<_, DeserializeError> {
            let len = raw.array()?;
            while match len { cbor_event::Len::Len(n) => arr.len() < n as usize, cbor_event::Len::Indefinite => true, } {
                if raw.cbor_type()? == CBORType::Special {
                    assert_eq!(raw.special()?, CBORSpecial::Break);
                    break;
                }
                arr.push(PlutusScript::deserialize(raw)?);
            }
            Ok(())
        })().map_err(|e| e.annotate("PlutusScripts"))?;
        Ok(Self(arr))
    }
}


// TODO: write tests for this hand-coded implementation?
impl cbor_event::se::Serialize for ConstrPlutusData {
    fn serialize<'se, W: Write>(&self, serializer: &'se mut Serializer<W>) -> cbor_event::Result<&'se mut Serializer<W>> {
        if let Some(compact_tag) = Self::alternative_to_compact_cbor_tag(from_bignum(&self.alternative)) {
            // compact form
            serializer.write_tag(compact_tag as u64)?;
            self.data.serialize(serializer)
        } else {
            // general form
            serializer.write_tag(Self::GENERAL_FORM_TAG)?;
            serializer.write_array(cbor_event::Len::Len(2))?;
            self.alternative.serialize(serializer)?;
            self.data.serialize(serializer)
        }
    }
}

impl Deserialize for ConstrPlutusData {
    fn deserialize<R: BufRead + Seek>(raw: &mut Deserializer<R>) -> Result<Self, DeserializeError> {
        (|| -> Result<_, DeserializeError> {
            let (alternative, data) = match raw.tag()? {
                // general form
                Self::GENERAL_FORM_TAG => {
                    let len = raw.array()?;
                    let mut read_len = CBORReadLen::new(len);
                    read_len.read_elems(2)?;
                    let alternative = BigNum::deserialize(raw)?;
                    let data = (|| -> Result<_, DeserializeError> {
                        Ok(PlutusList::deserialize(raw)?)
                    })().map_err(|e| e.annotate("datas"))?;
                    match len {
                        cbor_event::Len::Len(_) => (),
                        cbor_event::Len::Indefinite => match raw.special()? {
                            CBORSpecial::Break => (),
                            _ => return Err(DeserializeFailure::EndingBreakMissing.into()),
                        },
                    }
                    (alternative, data)
                },
                // concise form
                tag => {
                    if let Some(alternative) = Self::compact_cbor_tag_to_alternative(tag) {
                        (to_bignum(alternative), PlutusList::deserialize(raw)?)
                    } else {
                        return Err(DeserializeFailure::TagMismatch{
                            found: tag,
                            expected: Self::GENERAL_FORM_TAG,
                        }.into());
                    }
                },
            };
            Ok(ConstrPlutusData{
                alternative,
                data,
            })
        })().map_err(|e| e.annotate("ConstrPlutusData"))
    }
}

impl cbor_event::se::Serialize for CostModel {
    fn serialize<'se, W: Write>(&self, serializer: &'se mut Serializer<W>) -> cbor_event::Result<&'se mut Serializer<W>> {
        serializer.write_array(cbor_event::Len::Len(COST_MODEL_OP_COUNT as u64))?;
        for cost in &self.0 {
            cost.serialize(serializer)?;
        }
        Ok(serializer)
    }
}

impl Deserialize for CostModel {
    fn deserialize<R: BufRead + Seek>(raw: &mut Deserializer<R>) -> Result<Self, DeserializeError> {
        let mut arr = Vec::new();
        (|| -> Result<_, DeserializeError> {
            let len = raw.array()?;
            while match len { cbor_event::Len::Len(n) => arr.len() < n as usize, cbor_event::Len::Indefinite => true, } {
                if raw.cbor_type()? == CBORType::Special {
                    assert_eq!(raw.special()?, CBORSpecial::Break);
                    break;
                }
                arr.push(Int::deserialize(raw)?);
            }
            if arr.len() != COST_MODEL_OP_COUNT {
                return Err(DeserializeFailure::OutOfRange{
                    min: COST_MODEL_OP_COUNT,
                    max: COST_MODEL_OP_COUNT,
                    found: arr.len()
                }.into());
            }
            Ok(())
        })().map_err(|e| e.annotate("CostModel"))?;
        Ok(Self(arr.try_into().unwrap()))
    }
}

impl cbor_event::se::Serialize for Costmdls {
    fn serialize<'se, W: Write>(&self, serializer: &'se mut Serializer<W>) -> cbor_event::Result<&'se mut Serializer<W>> {
        serializer.write_map(cbor_event::Len::Len(self.0.len() as u64))?;
        for (key, value) in &self.0 {
            key.serialize(serializer)?;
            value.serialize(serializer)?;
        }
        Ok(serializer)
    }
}

impl Deserialize for Costmdls {
    fn deserialize<R: BufRead + Seek>(raw: &mut Deserializer<R>) -> Result<Self, DeserializeError> {
        let mut table = std::collections::BTreeMap::new();
        (|| -> Result<_, DeserializeError> {
            let len = raw.map()?;
            while match len { cbor_event::Len::Len(n) => table.len() < n as usize, cbor_event::Len::Indefinite => true, } {
                if raw.cbor_type()? == CBORType::Special {
                    assert_eq!(raw.special()?, CBORSpecial::Break);
                    break;
                }
                let key = Language::deserialize(raw)?;
                let value = CostModel::deserialize(raw)?;
                if table.insert(key.clone(), value).is_some() {
                    return Err(DeserializeFailure::DuplicateKey(Key::Str(String::from("some complicated/unsupported type"))).into());
                }
            }
            Ok(())
        })().map_err(|e| e.annotate("Costmdls"))?;
        Ok(Self(table))
    }
}

impl cbor_event::se::Serialize for ExUnitPrices {
    fn serialize<'se, W: Write>(&self, serializer: &'se mut Serializer<W>) -> cbor_event::Result<&'se mut Serializer<W>> {
        serializer.write_array(cbor_event::Len::Len(2))?;
        self.mem_price.serialize(serializer)?;
        self.step_price.serialize(serializer)?;
        Ok(serializer)
    }
}

impl Deserialize for ExUnitPrices {
    fn deserialize<R: BufRead + Seek>(raw: &mut Deserializer<R>) -> Result<Self, DeserializeError> {
        (|| -> Result<_, DeserializeError> {
            let len = raw.array()?;
            let mut read_len = CBORReadLen::new(len);
            read_len.read_elems(2)?;
            let mem_price = (|| -> Result<_, DeserializeError> {
                Ok(SubCoin::deserialize(raw)?)
            })().map_err(|e| e.annotate("mem_price"))?;
            let step_price = (|| -> Result<_, DeserializeError> {
                Ok(SubCoin::deserialize(raw)?)
            })().map_err(|e| e.annotate("step_price"))?;
            match len {
                cbor_event::Len::Len(_) => (),
                cbor_event::Len::Indefinite => match raw.special()? {
                    CBORSpecial::Break => (),
                    _ => return Err(DeserializeFailure::EndingBreakMissing.into()),
                },
            }
            Ok(ExUnitPrices {
                mem_price,
                step_price,
            })
        })().map_err(|e| e.annotate("ExUnitPrices"))
    }
}

impl cbor_event::se::Serialize for ExUnits {
    fn serialize<'se, W: Write>(&self, serializer: &'se mut Serializer<W>) -> cbor_event::Result<&'se mut Serializer<W>> {
        serializer.write_array(cbor_event::Len::Len(2))?;
        self.mem.serialize(serializer)?;
        self.steps.serialize(serializer)?;
        Ok(serializer)
    }
}

impl Deserialize for ExUnits {
    fn deserialize<R: BufRead + Seek>(raw: &mut Deserializer<R>) -> Result<Self, DeserializeError> {
        (|| -> Result<_, DeserializeError> {
            let len = raw.array()?;
            let mut read_len = CBORReadLen::new(len);
            read_len.read_elems(2)?;
            let mem = (|| -> Result<_, DeserializeError> {
                Ok(BigNum::deserialize(raw)?)
            })().map_err(|e| e.annotate("mem"))?;
            let steps = (|| -> Result<_, DeserializeError> {
                Ok(BigNum::deserialize(raw)?)
            })().map_err(|e| e.annotate("steps"))?;
            match len {
                cbor_event::Len::Len(_) => (),
                cbor_event::Len::Indefinite => match raw.special()? {
                    CBORSpecial::Break => (),
                    _ => return Err(DeserializeFailure::EndingBreakMissing.into()),
                },
            }
            Ok(ExUnits {
                mem,
                steps,
            })
        })().map_err(|e| e.annotate("ExUnits"))
    }
}

impl cbor_event::se::Serialize for Language {
    fn serialize<'se, W: Write>(&self, serializer: &'se mut Serializer<W>) -> cbor_event::Result<&'se mut Serializer<W>> {
        // https://github.com/input-output-hk/cardano-ledger/blob/master/eras/babbage/test-suite/cddl-files/babbage.cddl#L324-L327
        serializer.write_unsigned_integer(self.kind() as u64)
    }
}

impl Deserialize for Language {
    fn deserialize<R: BufRead + Seek>(raw: &mut Deserializer<R>) -> Result<Self, DeserializeError> {
        (|| -> Result<_, DeserializeError> {
            match LanguageKind::from_u64(raw.unsigned_integer()?) {
                Some(kind) => Ok(Language(kind)),
                _ => Err(DeserializeError::new("Language", DeserializeFailure::NoVariantMatched.into())),
            }
        })().map_err(|e| e.annotate("Language"))
    }
}

impl cbor_event::se::Serialize for Languages {
    fn serialize<'se, W: Write>(&self, serializer: &'se mut Serializer<W>) -> cbor_event::Result<&'se mut Serializer<W>> {
        serializer.write_array(cbor_event::Len::Len(self.0.len() as u64))?;
        for element in &self.0 {
            element.serialize(serializer)?;
        }
        Ok(serializer)
    }
}

impl Deserialize for Languages {
    fn deserialize<R: BufRead + Seek>(raw: &mut Deserializer<R>) -> Result<Self, DeserializeError> {
        let mut arr = Vec::new();
        (|| -> Result<_, DeserializeError> {
            let len = raw.array()?;
            while match len { cbor_event::Len::Len(n) => arr.len() < n as usize, cbor_event::Len::Indefinite => true, } {
                if raw.cbor_type()? == CBORType::Special {
                    assert_eq!(raw.special()?, CBORSpecial::Break);
                    break;
                }
                arr.push(Language::deserialize(raw)?);
            }
            Ok(())
        })().map_err(|e| e.annotate("Languages"))?;
        Ok(Self(arr))
    }
}

impl cbor_event::se::Serialize for PlutusMap {
    fn serialize<'se, W: Write>(&self, serializer: &'se mut Serializer<W>) -> cbor_event::Result<&'se mut Serializer<W>> {
        serializer.write_map(cbor_event::Len::Len(self.0.len() as u64))?;
        for (key, value) in &self.0 {
            key.serialize(serializer)?;
            value.serialize(serializer)?;
        }
        Ok(serializer)
    }
}

impl Deserialize for PlutusMap {
    fn deserialize<R: BufRead + Seek>(raw: &mut Deserializer<R>) -> Result<Self, DeserializeError> {
        let mut table = std::collections::BTreeMap::new();
        (|| -> Result<_, DeserializeError> {
            let len = raw.map()?;
            while match len { cbor_event::Len::Len(n) => table.len() < n as usize, cbor_event::Len::Indefinite => true, } {
                if raw.cbor_type()? == CBORType::Special {
                    assert_eq!(raw.special()?, CBORSpecial::Break);
                    break;
                }
                let key = PlutusData::deserialize(raw)?;
                let value = PlutusData::deserialize(raw)?;
                if table.insert(key.clone(), value).is_some() {
                    return Err(DeserializeFailure::DuplicateKey(Key::Str(String::from("some complicated/unsupported type"))).into());
                }
            }
            Ok(())
        })().map_err(|e| e.annotate("PlutusMap"))?;
        Ok(Self(table))
    }
}

impl cbor_event::se::Serialize for PlutusDataEnum {
    fn serialize<'se, W: Write>(&self, serializer: &'se mut Serializer<W>) -> cbor_event::Result<&'se mut Serializer<W>> {
        match self {
            PlutusDataEnum::ConstrPlutusData(x) => {
                x.serialize(serializer)
            },
            PlutusDataEnum::Map(x) => {
                x.serialize(serializer)
            },
            PlutusDataEnum::List(x) => {
                x.serialize(serializer)
            },
            PlutusDataEnum::Integer(x) => {
                x.serialize(serializer)
            },
            PlutusDataEnum::Bytes(x) => {
                write_bounded_bytes(serializer, &x)
            },
        }
    }
}

impl Deserialize for PlutusDataEnum {
    fn deserialize<R: BufRead + Seek>(raw: &mut Deserializer<R>) -> Result<Self, DeserializeError> {
        (|| -> Result<_, DeserializeError> {
            let initial_position = raw.as_mut_ref().seek(SeekFrom::Current(0)).unwrap();
            match (|raw: &mut Deserializer<_>| -> Result<_, DeserializeError> {
                Ok(ConstrPlutusData::deserialize(raw)?)
            })(raw)
            {
                Ok(variant) => return Ok(PlutusDataEnum::ConstrPlutusData(variant)),
                Err(_) => raw.as_mut_ref().seek(SeekFrom::Start(initial_position)).unwrap(),
            };
            match (|raw: &mut Deserializer<_>| -> Result<_, DeserializeError> {
                Ok(PlutusMap::deserialize(raw)?)
            })(raw)
            {
                Ok(variant) => return Ok(PlutusDataEnum::Map(variant)),
                Err(_) => raw.as_mut_ref().seek(SeekFrom::Start(initial_position)).unwrap(),
            };
            match (|raw: &mut Deserializer<_>| -> Result<_, DeserializeError> {
                Ok(PlutusList::deserialize(raw)?)
            })(raw)
            {
                Ok(variant) => return Ok(PlutusDataEnum::List(variant)),
                Err(_) => raw.as_mut_ref().seek(SeekFrom::Start(initial_position)).unwrap(),
            };
            match (|raw: &mut Deserializer<_>| -> Result<_, DeserializeError> {
                Ok(BigInt::deserialize(raw)?)
            })(raw)
            {
                Ok(variant) => return Ok(PlutusDataEnum::Integer(variant)),
                Err(_) => raw.as_mut_ref().seek(SeekFrom::Start(initial_position)).unwrap(),
            };
            match (|raw: &mut Deserializer<_>| -> Result<_, DeserializeError> {
                Ok(read_bounded_bytes(raw)?)
            })(raw)
            {
                Ok(variant) => return Ok(PlutusDataEnum::Bytes(variant)),
                Err(_) => raw.as_mut_ref().seek(SeekFrom::Start(initial_position)).unwrap(),
            };
            Err(DeserializeError::new("PlutusDataEnum", DeserializeFailure::NoVariantMatched.into()))
        })().map_err(|e| e.annotate("PlutusDataEnum"))
    }
}

impl cbor_event::se::Serialize for PlutusData {
    fn serialize<'se, W: Write>(&self, serializer: &'se mut Serializer<W>) -> cbor_event::Result<&'se mut Serializer<W>> {
        match &self.original_bytes {
            Some(bytes) => serializer.write_raw_bytes(bytes),
            None => self.datum.serialize(serializer),
        }
    }
}

impl Deserialize for PlutusData {
    fn deserialize<R: BufRead + Seek>(raw: &mut Deserializer<R>) -> Result<Self, DeserializeError> {
        // these unwraps are fine since we're seeking the current position
        let before = raw.as_mut_ref().seek(SeekFrom::Current(0)).unwrap();
        let datum = PlutusDataEnum::deserialize(raw)?;
        let after = raw.as_mut_ref().seek(SeekFrom::Current(0)).unwrap();
        let bytes_read = (after - before) as usize;
        raw.as_mut_ref().seek(SeekFrom::Start(before)).unwrap();
        // these unwraps are fine since we read the above already
        let original_bytes = raw.as_mut_ref().fill_buf().unwrap()[..bytes_read].to_vec();
        raw.as_mut_ref().consume(bytes_read);
        Ok(Self {
            datum,
            original_bytes: Some(original_bytes),
        })
    }
}

impl cbor_event::se::Serialize for PlutusList {
    fn serialize<'se, W: Write>(&self, serializer: &'se mut Serializer<W>) -> cbor_event::Result<&'se mut Serializer<W>> {
        let use_definite_encoding = match self.definite_encoding {
            Some(definite) => definite,
            None => self.elems.is_empty(),
        };
        if use_definite_encoding {
            serializer.write_array(cbor_event::Len::Len(self.elems.len() as u64))?;
        } else {
            serializer.write_array(cbor_event::Len::Indefinite)?;
        }
        for element in &self.elems {
            element.serialize(serializer)?;
        }
        if !use_definite_encoding {
            serializer.write_special(cbor_event::Special::Break)?;
        }
        Ok(serializer)
    }
}

impl Deserialize for PlutusList {
    fn deserialize<R: BufRead + Seek>(raw: &mut Deserializer<R>) -> Result<Self, DeserializeError> {
        let mut arr = Vec::new();
        let len = (|| -> Result<_, DeserializeError> {
            let len = raw.array()?;
            while match len { cbor_event::Len::Len(n) => arr.len() < n as usize, cbor_event::Len::Indefinite => true, } {
                if raw.cbor_type()? == CBORType::Special {
                    assert_eq!(raw.special()?, CBORSpecial::Break);
                    break;
                }
                arr.push(PlutusData::deserialize(raw)?);
            }
            Ok(len)
        })().map_err(|e| e.annotate("PlutusList"))?;
        Ok(Self {
            elems: arr,
            definite_encoding: Some(len != cbor_event::Len::Indefinite),
        })
    }
}

impl cbor_event::se::Serialize for Redeemer {
    fn serialize<'se, W: Write>(&self, serializer: &'se mut Serializer<W>) -> cbor_event::Result<&'se mut Serializer<W>> {
        serializer.write_array(cbor_event::Len::Len(4))?;
        self.tag.serialize(serializer)?;
        self.index.serialize(serializer)?;
        self.data.serialize(serializer)?;
        self.ex_units.serialize(serializer)?;
        Ok(serializer)
    }
}

impl Deserialize for Redeemer {
    fn deserialize<R: BufRead + Seek>(raw: &mut Deserializer<R>) -> Result<Self, DeserializeError> {
        (|| -> Result<_, DeserializeError> {
            let len = raw.array()?;
            let mut read_len = CBORReadLen::new(len);
            read_len.read_elems(4)?;
            let tag = (|| -> Result<_, DeserializeError> {
                Ok(RedeemerTag::deserialize(raw)?)
            })().map_err(|e| e.annotate("tag"))?;
            let index = (|| -> Result<_, DeserializeError> {
                Ok(BigNum::deserialize(raw)?)
            })().map_err(|e| e.annotate("index"))?;
            let data = (|| -> Result<_, DeserializeError> {
                Ok(PlutusData::deserialize(raw)?)
            })().map_err(|e| e.annotate("data"))?;
            let ex_units = (|| -> Result<_, DeserializeError> {
                Ok(ExUnits::deserialize(raw)?)
            })().map_err(|e| e.annotate("ex_units"))?;
            match len {
                cbor_event::Len::Len(_) => (),
                cbor_event::Len::Indefinite => match raw.special()? {
                    CBORSpecial::Break => (),
                    _ => return Err(DeserializeFailure::EndingBreakMissing.into()),
                },
            }
            Ok(Redeemer {
                tag,
                index,
                data,
                ex_units,
            })
        })().map_err(|e| e.annotate("Redeemer"))
    }
}

impl cbor_event::se::Serialize for RedeemerTagKind {
    fn serialize<'se, W: Write>(&self, serializer: &'se mut Serializer<W>) -> cbor_event::Result<&'se mut Serializer<W>> {
        match self {
            RedeemerTagKind::Spend => {
                serializer.write_unsigned_integer(0u64)
            },
            RedeemerTagKind::Mint => {
                serializer.write_unsigned_integer(1u64)
            },
            RedeemerTagKind::Cert => {
                serializer.write_unsigned_integer(2u64)
            },
            RedeemerTagKind::Reward => {
                serializer.write_unsigned_integer(3u64)
            },
        }
    }
}

impl Deserialize for RedeemerTagKind {
    fn deserialize<R: BufRead + Seek>(raw: &mut Deserializer<R>) -> Result<Self, DeserializeError> {
        (|| -> Result<_, DeserializeError> {
            match raw.unsigned_integer() {
                Ok(0) => Ok(RedeemerTagKind::Spend),
                Ok(1) => Ok(RedeemerTagKind::Mint),
                Ok(2) => Ok(RedeemerTagKind::Cert),
                Ok(3) => Ok(RedeemerTagKind::Reward),
                Ok(_) | Err(_) => Err(DeserializeFailure::NoVariantMatched.into()),
            }
        })().map_err(|e| e.annotate("RedeemerTagEnum"))
    }
}

impl cbor_event::se::Serialize for RedeemerTag {
    fn serialize<'se, W: Write>(&self, serializer: &'se mut Serializer<W>) -> cbor_event::Result<&'se mut Serializer<W>> {
        self.0.serialize(serializer)
    }
}

impl Deserialize for RedeemerTag {
    fn deserialize<R: BufRead + Seek>(raw: &mut Deserializer<R>) -> Result<Self, DeserializeError> {
        Ok(Self(RedeemerTagKind::deserialize(raw)?))
    }
}

impl cbor_event::se::Serialize for Redeemers {
    fn serialize<'se, W: Write>(&self, serializer: &'se mut Serializer<W>) -> cbor_event::Result<&'se mut Serializer<W>> {
        serializer.write_array(cbor_event::Len::Len(self.0.len() as u64))?;
        for element in &self.0 {
            element.serialize(serializer)?;
        }
        Ok(serializer)
    }
}

impl Deserialize for Redeemers {
    fn deserialize<R: BufRead + Seek>(raw: &mut Deserializer<R>) -> Result<Self, DeserializeError> {
        let mut arr = Vec::new();
        (|| -> Result<_, DeserializeError> {
            let len = raw.array()?;
            while match len { cbor_event::Len::Len(n) => arr.len() < n as usize, cbor_event::Len::Indefinite => true, } {
                if raw.cbor_type()? == CBORType::Special {
                    assert_eq!(raw.special()?, CBORSpecial::Break);
                    break;
                }
                arr.push(Redeemer::deserialize(raw)?);
            }
            Ok(())
        })().map_err(|e| e.annotate("Redeemers"))?;
        Ok(Self(arr))
    }
}

impl cbor_event::se::Serialize for Strings {
    fn serialize<'se, W: Write>(&self, serializer: &'se mut Serializer<W>) -> cbor_event::Result<&'se mut Serializer<W>> {
        serializer.write_array(cbor_event::Len::Len(self.0.len() as u64))?;
        for element in &self.0 {
            serializer.write_text(&element)?;
        }
        Ok(serializer)
    }
}

impl Deserialize for Strings {
    fn deserialize<R: BufRead + Seek>(raw: &mut Deserializer<R>) -> Result<Self, DeserializeError> {
        let mut arr = Vec::new();
        (|| -> Result<_, DeserializeError> {
            let len = raw.array()?;
            while match len { cbor_event::Len::Len(n) => arr.len() < n as usize, cbor_event::Len::Indefinite => true, } {
                if raw.cbor_type()? == CBORType::Special {
                    assert_eq!(raw.special()?, CBORSpecial::Break);
                    break;
                }
                arr.push(String::deserialize(raw)?);
            }
            Ok(())
        })().map_err(|e| e.annotate("Strings"))?;
        Ok(Self(arr))
    }
}

#[cfg(test)]
mod tests {
    use super::*;
    use hex::*;

    #[test]
    pub fn plutus_constr_data() {
        let constr_0 = PlutusData::new_constr_plutus_data(
            &ConstrPlutusData::new(&to_bignum(0), &PlutusList::new())
        );
        let constr_0_hash = hex::encode(hash_plutus_data(&constr_0).to_bytes());
        assert_eq!(constr_0_hash, "923918e403bf43c34b4ef6b48eb2ee04babed17320d8d1b9ff9ad086e86f44ec");
        // let constr_0_roundtrip = PlutusData::from_bytes(constr_0.to_bytes()).unwrap();
        // TODO: do we want semantic equality or bytewise equality?
        // assert_eq!(constr_0, constr_0_roundtrip);
        // let constr_1854 = PlutusData::new_constr_plutus_data(
        //     &ConstrPlutusData::new(&to_bignum(1854), &PlutusList::new())
        // );
        // let constr_1854_roundtrip = PlutusData::from_bytes(constr_1854.to_bytes()).unwrap();
        // assert_eq!(constr_1854, constr_1854_roundtrip);
    }

    #[test]
    pub fn plutus_list_serialization_cli_compatibility() {
        // mimic cardano-cli array encoding, see https://github.com/Emurgo/cardano-serialization-lib/issues/227
        let datum_cli = "d8799f4100d8799fd8799fd8799f581cffffffffffffffffffffffffffffffffffffffffffffffffffffffffffd8799fd8799fd8799f581cffffffffffffffffffffffffffffffffffffffffffffffffffffffffffffffffd87a80ff1a002625a0d8799fd879801a000f4240d87a80ffff";
        let datum = PlutusData::from_bytes(Vec::from_hex(datum_cli).unwrap()).unwrap();
        assert_eq!(datum_cli, hex::encode(datum.to_bytes()));

        // encode empty arrays as fixed
        assert_eq!("80", hex::encode(PlutusList::new().to_bytes()));

        // encode arrays as indefinite length array
        let mut list = PlutusList::new();
        list.add(&PlutusData::new_integer(&BigInt::from_str("1").unwrap()));
        assert_eq!("9f01ff", hex::encode(list.to_bytes()));

        // witness_set should have fixed length array
        let mut witness_set = TransactionWitnessSet::new();
        witness_set.set_plutus_data(&list);
        assert_eq!("a1049f01ff", hex::encode(witness_set.to_bytes()));

        list = PlutusList::new();
        list.add(&datum);
        witness_set.set_plutus_data(&list);
        assert_eq!(format!("a1049f{}ff", datum_cli), hex::encode(witness_set.to_bytes()));
    }

    #[test]
    pub fn plutus_datums_respect_deserialized_encoding() {
        let orig_bytes = Vec::from_hex("81d8799f581ce1cbb80db89e292269aeb93ec15eb963dda5176b66949fe1c2a6a38da140a1401864ff").unwrap();
        let datums = PlutusList::from_bytes(orig_bytes.clone()).unwrap();
        let new_bytes = datums.to_bytes();
        assert_eq!(orig_bytes, new_bytes);
    }

    #[test]
    pub fn test_cost_model() {
        let arr = vec![
            197209, 0, 1, 1, 396231, 621, 0, 1, 150000, 1000, 0, 1, 150000, 32,
            2477736, 29175, 4, 29773, 100, 29773, 100, 29773, 100, 29773, 100, 29773,
            100, 29773, 100, 100, 100, 29773, 100, 150000, 32, 150000, 32, 150000, 32,
            150000, 1000, 0, 1, 150000, 32, 150000, 1000, 0, 8, 148000, 425507, 118,
            0, 1, 1, 150000, 1000, 0, 8, 150000, 112536, 247, 1, 150000, 10000, 1,
            136542, 1326, 1, 1000, 150000, 1000, 1, 150000, 32, 150000, 32, 150000,
            32, 1, 1, 150000, 1, 150000, 4, 103599, 248, 1, 103599, 248, 1, 145276,
            1366, 1, 179690, 497, 1, 150000, 32, 150000, 32, 150000, 32, 150000, 32,
            150000, 32, 150000, 32, 148000, 425507, 118, 0, 1, 1, 61516, 11218, 0, 1,
            150000, 32, 148000, 425507, 118, 0, 1, 1, 148000, 425507, 118, 0, 1, 1,
            2477736, 29175, 4, 0, 82363, 4, 150000, 5000, 0, 1, 150000, 32, 197209, 0,
            1, 1, 150000, 32, 150000, 32, 150000, 32, 150000, 32, 150000, 32, 150000,
            32, 150000, 32, 3345831, 1, 1,
        ];
        let cm = arr.iter().fold((CostModel::new(), 0), |(mut cm, i), x| {
            cm.set(i, &Int::new_i32(x.clone())).unwrap();
            (cm, i + 1)
        }).0;
        let mut cms = Costmdls::new();
        cms.insert(&Language::new_plutus_v1(), &cm);
        assert_eq!(
            hex::encode(cms.language_views_encoding()),
            "a141005901d59f1a000302590001011a00060bc719026d00011a000249f01903e800011a000249f018201a0025cea81971f70419744d186419744d186419744d186419744d186419744d186419744d18641864186419744d18641a000249f018201a000249f018201a000249f018201a000249f01903e800011a000249f018201a000249f01903e800081a000242201a00067e2318760001011a000249f01903e800081a000249f01a0001b79818f7011a000249f0192710011a0002155e19052e011903e81a000249f01903e8011a000249f018201a000249f018201a000249f0182001011a000249f0011a000249f0041a000194af18f8011a000194af18f8011a0002377c190556011a0002bdea1901f1011a000249f018201a000249f018201a000249f018201a000249f018201a000249f018201a000249f018201a000242201a00067e23187600010119f04c192bd200011a000249f018201a000242201a00067e2318760001011a000242201a00067e2318760001011a0025cea81971f704001a000141bb041a000249f019138800011a000249f018201a000302590001011a000249f018201a000249f018201a000249f018201a000249f018201a000249f018201a000249f018201a000249f018201a00330da70101ff"
        );
    }

    #[test]
    fn test_plutus_script_hash() {
        let hash = EnterpriseAddress::from_address(
            &Address::from_bech32("addr1w896t6qnpsjs32xhw8jl3kw34pqz69kgd72l8hqw83w0k3qahx2sv").unwrap()
        ).unwrap().payment_cred().to_scripthash().unwrap();
        let script = PlutusScript::from_bytes(
            hex::decode("590e6f590e6c0100003323332223322333222332232332233223232333222323332223233333333222222223233322232333322223232332232323332223232332233223232333332222233223322332233223322332222323232232232325335303233300a3333573466e1cd55cea8042400046664446660a40060040026eb4d5d0a8041bae35742a00e66a05046666ae68cdc39aab9d37540029000102b11931a982599ab9c04f04c04a049357426ae89401c8c98d4c124cd5ce0268250240239999ab9a3370ea0089001102b11999ab9a3370ea00a9000102c11931a982519ab9c04e04b0490480473333573466e1cd55cea8012400046601a64646464646464646464646666ae68cdc39aab9d500a480008cccccccccc06ccd40a48c8c8cccd5cd19b8735573aa0049000119810981c9aba15002302e357426ae8940088c98d4c164cd5ce02e82d02c02b89aab9e5001137540026ae854028cd40a40a8d5d0a804999aa8183ae502f35742a010666aa060eb940bcd5d0a80399a8148211aba15006335029335505304b75a6ae854014c8c8c8cccd5cd19b8735573aa0049000119a8119919191999ab9a3370e6aae7540092000233502b33504175a6ae854008c118d5d09aba25002232635305d3357380c20bc0b80b626aae7940044dd50009aba150023232323333573466e1cd55cea80124000466a05266a082eb4d5d0a80118231aba135744a004464c6a60ba66ae7018417817016c4d55cf280089baa001357426ae8940088c98d4c164cd5ce02e82d02c02b89aab9e5001137540026ae854010cd40a5d71aba15003335029335505375c40026ae854008c0e0d5d09aba2500223263530553357380b20ac0a80a626ae8940044d5d1280089aba25001135744a00226ae8940044d5d1280089aba25001135744a00226aae7940044dd50009aba150023232323333573466e1d4005200623020303a357426aae79400c8cccd5cd19b875002480108c07cc110d5d09aab9e500423333573466e1d400d20022301f302f357426aae7940148cccd5cd19b875004480008c088dd71aba135573ca00c464c6a60a066ae7015014413c13813413012c4d55cea80089baa001357426ae8940088c98d4c124cd5ce026825024023882489931a982419ab9c4910350543500049047135573ca00226ea80044d55ce9baa001135744a00226aae7940044dd50009109198008018011000911111111109199999999980080580500480400380300280200180110009109198008018011000891091980080180109000891091980080180109000891091980080180109000909111180200290911118018029091111801002909111180080290008919118011bac0013200135503c2233335573e0024a01c466a01a60086ae84008c00cd5d100101811919191999ab9a3370e6aae75400d200023330073232323333573466e1cd55cea8012400046601a605c6ae854008cd404c0a8d5d09aba25002232635303433573807006a06606426aae7940044dd50009aba150033335500b75ca0146ae854008cd403dd71aba135744a004464c6a606066ae700d00c40bc0b84d5d1280089aab9e5001137540024442466600200800600440024424660020060044002266aa002eb9d6889119118011bab00132001355036223233335573e0044a012466a01066aa05c600c6aae754008c014d55cf280118021aba200302b1357420022244004244244660020080062400224464646666ae68cdc3a800a400046a05e600a6ae84d55cf280191999ab9a3370ea00490011281791931a981399ab9c02b028026025024135573aa00226ea80048c8c8cccd5cd19b8735573aa004900011980318039aba15002375a6ae84d5d1280111931a981219ab9c028025023022135573ca00226ea80048848cc00400c00880048c8cccd5cd19b8735573aa002900011bae357426aae7940088c98d4c080cd5ce01201080f80f09baa00112232323333573466e1d400520042500723333573466e1d4009200223500a3006357426aae7940108cccd5cd19b87500348000940288c98d4c08ccd5ce01381201101081000f89aab9d50011375400224244460060082244400422444002240024646666ae68cdc3a800a4004400c46666ae68cdc3a80124000400c464c6a603666ae7007c0700680640604d55ce9baa0011220021220012001232323232323333573466e1d4005200c200b23333573466e1d4009200a200d23333573466e1d400d200823300b375c6ae854014dd69aba135744a00a46666ae68cdc3a8022400c46601a6eb8d5d0a8039bae357426ae89401c8cccd5cd19b875005480108cc048c050d5d0a8049bae357426ae8940248cccd5cd19b875006480088c050c054d5d09aab9e500b23333573466e1d401d2000230133016357426aae7940308c98d4c080cd5ce01201080f80f00e80e00d80d00c80c09aab9d5004135573ca00626aae7940084d55cf280089baa00121222222230070082212222222330060090082122222223005008122222220041222222200322122222223300200900822122222223300100900820012323232323333573466e1d400520022333008375a6ae854010dd69aba15003375a6ae84d5d1280191999ab9a3370ea00490001180518059aba135573ca00c464c6a602266ae7005404804003c0384d55cea80189aba25001135573ca00226ea80048488c00800c888488ccc00401401000c80048c8c8cccd5cd19b875001480088c018dd71aba135573ca00646666ae68cdc3a80124000460106eb8d5d09aab9e5004232635300b33573801e01801401201026aae7540044dd5000909118010019091180080190008891119191999ab9a3370e6aae75400920002335500b300635742a004600a6ae84d5d1280111931a980419ab9c00c009007006135573ca00226ea800526120012001112212330010030021120014910350543100222123330010040030022001121223002003112200112001120012001122002122001200111232300100122330033002002001332323233322233322233223332223322332233322233223322332233223233322232323322323232323333222232332232323222323222325335301a5335301a333573466e1cc8cccd54c05048004c8cd406488ccd406400c004008d4058004cd4060888c00cc008004800488cdc0000a40040029000199aa98068900091299a980e299a9a81a1a98169a98131a9812001110009110019119a98188011281c11a81c8009080f880e899a8148010008800a8141a981028009111111111005240040380362038266ae712413c53686f756c642062652065786163746c79206f6e652073637269707420696e70757420746f2061766f696420646f75626c65207361742069737375650001b15335303500315335301a5335301a333573466e20ccc064ccd54c03448005402540a0cc020d4c0c00188880094004074074cdc09a9818003111001a80200d80e080e099ab9c49010f73656c6c6572206e6f7420706169640001b15335301a333573466e20ccc064cc88ccd54c03c48005402d40a8cc028004009400401c074075401006c07040704cd5ce24810d66656573206e6f7420706169640001b101b15335301a3322353022002222222222253353503e33355301f1200133502322533535040002210031001503f253353027333573466e3c0300040a40a04d41040045410000c840a4409d4004d4c0c001888800840704cd5ce2491c4f6e6c792073656c6c65722063616e2063616e63656c206f666665720001b101b135301d00122002153353016333573466e2540040d406005c40d4540044cdc199b8235302b001222003480c920d00f2235301a0012222222222333553011120012235302a002222353034003223353038002253353026333573466e3c0500040a009c4cd40cc01401c401c801d40b0024488cd54c02c480048d4d5408c00488cd54098008cd54c038480048d4d5409800488cd540a4008ccd4d540340048cc0e12000001223303900200123303800148000004cd54c02c480048d4d5408c00488cd54098008ccd4d540280048cd54c03c480048d4d5409c00488cd540a8008d5404400400488ccd5540200580080048cd54c03c480048d4d5409c00488cd540a8008d5403c004004ccd55400c044008004444888ccd54c018480054080cd54c02c480048d4d5408c00488cd54098008d54034004ccd54c0184800488d4d54090008894cd4c05cccd54c04048004c8cd405488ccd4d402c00c88008008004d4d402400488004cd4024894cd4c064008406c40040608d4d5409c00488cc028008014018400c4cd409001000d4084004cd54c02c480048d4d5408c00488c8cd5409c00cc004014c8004d540d8894cd4d40900044d5403400c884d4d540a4008894cd4c070cc0300080204cd5404801c0044c01800c00848848cc00400c00848004c8004d540b488448894cd4d40780044008884cc014008ccd54c01c480040140100044484888c00c01044884888cc0080140104484888c004010448004c8004d540a08844894cd4d406000454068884cd406cc010008cd54c01848004010004c8004d5409c88448894cd4d40600044d401800c884ccd4024014c010008ccd54c01c4800401401000448d4d400c0048800448d4d40080048800848848cc00400c0084800488ccd5cd19b8f002001006005222323230010053200135502522335350130014800088d4d54060008894cd4c02cccd5cd19b8f00200900d00c13007001130060033200135502422335350120014800088d4d5405c008894cd4c028ccd5cd19b8f00200700c00b10011300600312200212200120014881002212330010030022001222222222212333333333300100b00a009008007006005004003002200122123300100300220012221233300100400300220011122002122122330010040031200111221233001003002112001221233001003002200121223002003212230010032001222123330010040030022001121223002003112200112001122002122001200122337000040029040497a0088919180080091198019801001000a4411c28f07a93d7715db0bdc1766c8bd5b116602b105c02c54fc3bcd0d4680001").unwrap().clone(),
        ).unwrap();
        assert_eq!(script.hash(), hash);
    }

    fn redeemer_with_ex_units(mem: &BigNum, steps: &BigNum) -> Redeemer {
        Redeemer::new(
            &RedeemerTag::new_spend(),
            &BigNum::zero(),
            &PlutusData::new_integer(&BigInt::from_str("0").unwrap()),
            &ExUnits::new(mem, steps),
        )
    }

    #[test]
    fn test_total_ex_units() {
        let mut r = Redeemers::new();

        fn assert_ex_units(eu: &ExUnits, exp_mem: u64, exp_steps: u64) {
            assert_eq!(eu.mem, to_bignum(exp_mem));
            assert_eq!(eu.steps, to_bignum(exp_steps));
        }

        r.add(&redeemer_with_ex_units(&to_bignum(10), &to_bignum(100)));
        assert_ex_units(&r.total_ex_units().unwrap(), 10, 100);
        r.add(&redeemer_with_ex_units(&to_bignum(20), &to_bignum(200)));
        assert_ex_units(&r.total_ex_units().unwrap(), 30, 300);
        r.add(&redeemer_with_ex_units(&to_bignum(30), &to_bignum(300)));
        assert_ex_units(&r.total_ex_units().unwrap(), 60, 600);
    }

    #[test]
    fn test_empty_constr_data() {
        assert_eq!(
            PlutusData::new_empty_constr_plutus_data(&BigNum::one()),
            PlutusData::new_constr_plutus_data(
                &ConstrPlutusData::new(
                    &BigNum::from_str("1").unwrap(),
                    &PlutusList::new(),
                ),
            ),
        )
    }

    #[test]
    fn test_plutus_script_version() {
        let bytes = hex::decode("4e4d01000033222220051200120011").unwrap();
        let s1: PlutusScript = PlutusScript::from_bytes(bytes.clone()).unwrap();
        let s2: PlutusScript = PlutusScript::from_bytes_v2(bytes.clone()).unwrap();

        assert_eq!(s1.bytes(), bytes[1..]);
        assert_eq!(s2.bytes(), bytes[1..]);
        assert_eq!(s1.language_version(), Language::new_plutus_v1());
        assert_eq!(s2.language_version(), Language::new_plutus_v2());

        assert_eq!(s1, PlutusScript::from_bytes_with_version(
            bytes.clone(),
            &Language::new_plutus_v1(),
        ).unwrap());
        assert_eq!(s2, PlutusScript::from_bytes_with_version(
            bytes.clone(),
            &Language::new_plutus_v2(),
        ).unwrap());
    }

    #[test]
    fn test_language_roundtrip() {
        fn deserialize_language_from_uint(x: u64) -> Result<Language, DeserializeError> {
            let mut buf = Serializer::new_vec();
            x.serialize(&mut buf).unwrap();
            Language::from_bytes(buf.finalize())
        }

        assert_eq!(deserialize_language_from_uint(0).unwrap(), Language::new_plutus_v1());
        assert_eq!(deserialize_language_from_uint(1).unwrap(), Language::new_plutus_v2());
        assert!(deserialize_language_from_uint(2).is_err());

        assert_eq!(
            Language::from_bytes(Language::new_plutus_v1().to_bytes()).unwrap(),
            Language::new_plutus_v1(),
        );
        assert_eq!(
            Language::from_bytes(Language::new_plutus_v2().to_bytes()).unwrap(),
            Language::new_plutus_v2(),
        );
    }
}<|MERGE_RESOLUTION|>--- conflicted
+++ resolved
@@ -6,12 +6,9 @@
 
 use cbor_event::{self, de::Deserializer, se::{Serialize, Serializer}};
 
-<<<<<<< HEAD
 use schemars::JsonSchema;
 
 
-=======
->>>>>>> 641a4397
 #[wasm_bindgen]
 #[derive(Clone, Debug, Eq, Ord, PartialEq, PartialOrd)]
 pub struct PlutusScript {
@@ -117,13 +114,8 @@
 }
 
 #[wasm_bindgen]
-<<<<<<< HEAD
 #[derive(Clone, Debug, Eq, Ord, PartialEq, PartialOrd, serde::Serialize, serde::Deserialize, JsonSchema)]
-pub struct PlutusScripts(Vec<PlutusScript>);
-=======
-#[derive(Clone, Debug, Eq, Ord, PartialEq, PartialOrd)]
 pub struct PlutusScripts(pub(crate) Vec<PlutusScript>);
->>>>>>> 641a4397
 
 to_from_bytes!(PlutusScripts);
 
@@ -503,11 +495,7 @@
 }
 
 #[wasm_bindgen]
-<<<<<<< HEAD
 #[derive(Clone, Debug, Eq, Ord, PartialEq, PartialOrd, serde::Serialize, serde::Deserialize, JsonSchema)]
-=======
-#[derive(Clone, Debug, Ord, PartialOrd)]
->>>>>>> 641a4397
 pub struct PlutusData {
     datum: PlutusDataEnum,
     // We should always preserve the original datums when deserialized as this is NOT canonicized
@@ -620,11 +608,7 @@
 }
 
 #[wasm_bindgen]
-<<<<<<< HEAD
 #[derive(Clone, Debug, Eq, Ord, PartialEq, PartialOrd, serde::Serialize, serde::Deserialize, JsonSchema)]
-=======
-#[derive(Clone, Debug, Ord, PartialOrd)]
->>>>>>> 641a4397
 pub struct PlutusList {
     elems: Vec<PlutusData>,
     // We should always preserve the original datums when deserialized as this is NOT canonicized
@@ -760,13 +744,8 @@
 }
 
 #[wasm_bindgen]
-<<<<<<< HEAD
 #[derive(Clone, Debug, Eq, Ord, PartialEq, PartialOrd, serde::Serialize, serde::Deserialize, JsonSchema)]
-pub struct Redeemers(Vec<Redeemer>);
-=======
-#[derive(Clone, Debug, Eq, Ord, PartialEq, PartialOrd)]
 pub struct Redeemers(pub(crate) Vec<Redeemer>);
->>>>>>> 641a4397
 
 to_from_bytes!(Redeemers);
 
