--- conflicted
+++ resolved
@@ -89,11 +89,7 @@
 
 #[wasm_bindgen]
 #[derive(Clone, Debug, Eq, Ord, PartialEq, PartialOrd)]
-<<<<<<< HEAD
-pub struct PlutusScripts(pub (crate) Vec<PlutusScript>);
-=======
 pub struct PlutusScripts(pub(crate) Vec<PlutusScript>);
->>>>>>> a58bfa58
 
 to_from_bytes!(PlutusScripts);
 
@@ -366,10 +362,6 @@
 #[wasm_bindgen]
 #[derive(Clone, Copy, Debug, Eq, Ord, PartialEq, PartialOrd)]
 pub enum LanguageKind {
-<<<<<<< HEAD
-    PlutusV1,
-    PlutusV2,
-=======
     PlutusV1 = 0,
     PlutusV2 = 1,
 }
@@ -382,7 +374,6 @@
             _ => None,
         }
     }
->>>>>>> a58bfa58
 }
 
 #[wasm_bindgen]
@@ -602,8 +593,6 @@
     // before computing datum hashes. This field will default to cardano-cli behavior if None
     // and will re-use the provided one if deserialized, unless the list is modified.
     pub(crate) definite_encoding: Option<bool>,
-<<<<<<< HEAD
-=======
 }
 
 
@@ -611,7 +600,6 @@
     fn eq(&self, other: &Self) -> bool {
         self.elems.eq(&other.elems)
     }
->>>>>>> a58bfa58
 }
 
 impl std::cmp::Eq for PlutusList {}
@@ -735,11 +723,7 @@
 
 #[wasm_bindgen]
 #[derive(Clone, Debug, Eq, Ord, PartialEq, PartialOrd)]
-<<<<<<< HEAD
 pub struct Redeemers(pub (crate) Vec<Redeemer>);
-=======
-pub struct Redeemers(pub(crate) Vec<Redeemer>);
->>>>>>> a58bfa58
 
 to_from_bytes!(Redeemers);
 
@@ -1051,19 +1035,8 @@
 
 impl cbor_event::se::Serialize for Language {
     fn serialize<'se, W: Write>(&self, serializer: &'se mut Serializer<W>) -> cbor_event::Result<&'se mut Serializer<W>> {
-<<<<<<< HEAD
-        match self.0 {
-            LanguageKind::PlutusV1 => {
-                serializer.write_unsigned_integer(0u64)
-            },
-            LanguageKind::PlutusV2 => {
-                serializer.write_unsigned_integer(1u64)
-            },
-        }
-=======
         // https://github.com/input-output-hk/cardano-ledger/blob/master/eras/babbage/test-suite/cddl-files/babbage.cddl#L324-L327
         serializer.write_unsigned_integer(self.kind() as u64)
->>>>>>> a58bfa58
     }
 }
 
