--- conflicted
+++ resolved
@@ -436,13 +436,8 @@
 }
 
 #[wasm_bindgen]
-<<<<<<< HEAD
 #[derive(Clone, Debug, Eq, Ord, PartialEq, PartialOrd, serde::Serialize, serde::Deserialize, JsonSchema)]
-pub struct Languages(Vec<Language>);
-=======
-#[derive(Clone, Debug, Eq, Ord, PartialEq, PartialOrd)]
 pub struct Languages(pub(crate) Vec<Language>);
->>>>>>> 86673368
 
 #[wasm_bindgen]
 impl Languages {
@@ -879,7 +874,7 @@
     ////
     BasicConversions,
     /// ScriptDataJsonDetailedSchema in cardano-node.
-    /// 
+    ///
     /// This is the format used by --script-data-file in cardano-cli
     /// This covers almost all (only minor exceptions) Plutus datums, but the JSON must conform to a strict schema.
     /// The schema specifies that ALL keys and ALL values must be contained in a JSON map with 2 cases:
@@ -1851,7 +1846,7 @@
         assert_eq!(field0.len(), 0);
         let field1 = fields.get(1);
         assert_eq!(field1.as_integer(), BigInt::from_str("23").ok());
-        
+
         // test round-trip via generated JSON
         let json2 = decode_plutus_datum_to_json_str(&datum, PlutusDatumSchema::DetailedSchema).unwrap();
         let datum2 = encode_json_str_to_plutus_datum(&json2, PlutusDatumSchema::DetailedSchema).unwrap();
