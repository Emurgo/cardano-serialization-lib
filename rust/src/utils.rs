--- conflicted
+++ resolved
@@ -1142,20 +1142,6 @@
         Ok(calc_required_coin(&output, &coins_per_byte)?)
     }
 
-    fn create_fake_output() -> Result<TransactionOutput, JsError> {
-        let fake_base_address: Address = Address::from_bech32("addr_test1qpu5vlrf4xkxv2qpwngf6cjhtw542ayty80v8dyr49rf5ewvxwdrt70qlcpeeagscasafhffqsxy36t90ldv06wqrk2qum8x5w")?;
-        let fake_value: Value = Value::new(&to_bignum(1000000));
-        Ok(TransactionOutput::new(&fake_base_address, &fake_value))
-    }
-}
-
-///returns minimal amount of ada for the output for case when the amount is included to the output
-#[wasm_bindgen]
-pub fn min_ada_for_output(output: &TransactionOutput, data_cost: &DataCost) -> Result<BigNum, JsError> {
-    MinOutputAdaCalculator::new(output, data_cost).calculate_ada()
-}
-
-<<<<<<< HEAD
 /// Each new language uses a different namespace for hashing its script
 /// This is because you could have a language where the same bytes have different semantics
 /// So this avoids scripts in different languages mapping to the same hash
@@ -1176,11 +1162,22 @@
     ScriptHash::from(blake2b224(bytes.as_ref()))
 }
 
-=======
+    fn create_fake_output() -> Result<TransactionOutput, JsError> {
+        let fake_base_address: Address = Address::from_bech32("addr_test1qpu5vlrf4xkxv2qpwngf6cjhtw542ayty80v8dyr49rf5ewvxwdrt70qlcpeeagscasafhffqsxy36t90ldv06wqrk2qum8x5w")?;
+        let fake_value: Value = Value::new(&to_bignum(1000000));
+        Ok(TransactionOutput::new(&fake_base_address, &fake_value))
+    }
+}
+
+///returns minimal amount of ada for the output for case when the amount is included to the output
+#[wasm_bindgen]
+pub fn min_ada_for_output(output: &TransactionOutput, data_cost: &DataCost) -> Result<BigNum, JsError> {
+    MinOutputAdaCalculator::new(output, data_cost).calculate_ada()
+}
+
 /// !!! DEPRECATED !!!
 /// This function uses outdated set of arguments.
 /// Use `min_ada_for_output` instead
->>>>>>> a58bfa58
 #[wasm_bindgen]
 #[deprecated(since = "11.0.0", note="Use `min_ada_for_output` instead")]
 pub fn min_ada_required(
