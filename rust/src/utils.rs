--- conflicted
+++ resolved
@@ -2569,20 +2569,6 @@
     }
 
     #[test]
-<<<<<<< HEAD
-    fn bigint_as_int() {
-        let zero = BigInt::from_str("0").unwrap();
-        let zero_int = zero.as_int().unwrap();
-        assert_eq!(zero_int.0, 0i128);
-
-        let pos = BigInt::from_str("1024").unwrap();
-        let pos_int = pos.as_int().unwrap();
-        assert_eq!(pos_int.0, 1024i128);
-
-        let neg = BigInt::from_str("-1024").unwrap();
-        let neg_int = neg.as_int().unwrap();
-        assert_eq!(neg_int.0, -1024i128);
-=======
     fn test_vasil_v1_costmodel_hashing() {
         let v1 = Language::new_plutus_v1();
         let v1_cost_model = TxBuilderConstants::plutus_vasil_cost_models()
@@ -2604,6 +2590,20 @@
             ])),
         );
         assert_eq!(hex::encode(hash.to_bytes()), "f4e4522ff98b6ba0ab5042d44da2458cd5fa6f97dc42aca1def58193f17a1375");
->>>>>>> 86673368
+    }
+
+    #[test]
+    fn bigint_as_int() {
+        let zero = BigInt::from_str("0").unwrap();
+        let zero_int = zero.as_int().unwrap();
+        assert_eq!(zero_int.0, 0i128);
+
+        let pos = BigInt::from_str("1024").unwrap();
+        let pos_int = pos.as_int().unwrap();
+        assert_eq!(pos_int.0, 1024i128);
+
+        let neg = BigInt::from_str("-1024").unwrap();
+        let neg_int = neg.as_int().unwrap();
+        assert_eq!(neg_int.0, -1024i128);
     }
 }