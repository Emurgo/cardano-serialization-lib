#![allow(dead_code)]
<<<<<<< HEAD
use crate::crypto::{AnchorDataHash, AuxiliaryDataHash, GenesisDelegateHash, GenesisHash, PoolMetadataHash, ScriptDataHash, ScriptHash, VRFKeyHash};
use crate::{to_bignum, Address, BaseAddress, Bip32PrivateKey, Credential, DataHash, Ed25519KeyHash, Ed25519Signature, NetworkInfo, PolicyID, TransactionHash, TransactionIndex, TransactionInput, TransactionOutput, Value, Vkey, AssetName};
=======
use crate::crypto::{
    AnchorDataHash, GenesisDelegateHash, GenesisHash, PoolMetadataHash, ScriptHash, VRFKeyHash,
};
use crate::{
    to_bignum, Address, BaseAddress, Bip32PrivateKey, Credential, DataHash, Ed25519KeyHash,
    Ed25519Signature, NetworkInfo, PolicyID, TransactionHash, TransactionIndex, TransactionInput,
    TransactionOutput, Value, Vkey,
};
use crate::address::RewardAddress;
>>>>>>> 09747a85

pub(crate) fn fake_bytes_32(x: u8) -> Vec<u8> {
    vec![
        x, 239, 181, 120, 142, 135, 19, 200, 68, 223, 211, 43, 46, 145, 222, 30, 48, 159, 239, 255,
        213, 85, 248, 39, 204, 158, 225, 100, 1, 2, 3, 4,
    ]
}

pub(crate) fn fake_data_hash(x: u8) -> DataHash {
    DataHash::from_bytes(fake_bytes_32(x)).unwrap()
}

pub(crate) fn fake_anchor_data_hash(x: u8) -> AnchorDataHash {
    AnchorDataHash::from_bytes(fake_bytes_32(x)).unwrap()
}

pub(crate) fn fake_auxiliary_data_hash(x: u8) -> AuxiliaryDataHash {
    AuxiliaryDataHash::from_bytes(fake_bytes_32(x)).unwrap()
}

pub(crate) fn fake_pool_metadata_hash(x: u8) -> PoolMetadataHash {
    PoolMetadataHash::from_bytes(fake_bytes_32(x)).unwrap()
}

pub(crate) fn fake_genesis_hash(x: u8) -> GenesisHash {
    GenesisHash::from_bytes((&fake_bytes_32(x)[0..28]).to_vec()).unwrap()
}

pub(crate) fn fake_genesis_delegate_hash(x: u8) -> GenesisDelegateHash {
    GenesisDelegateHash::from_bytes((&fake_bytes_32(x)[0..28]).to_vec()).unwrap()
}

pub(crate) fn fake_vrf_key_hash(x: u8) -> VRFKeyHash {
    VRFKeyHash::from_bytes(fake_bytes_32(x)).unwrap()
}

pub(crate) fn fake_key_hash(x: u8) -> Ed25519KeyHash {
    Ed25519KeyHash::from_bytes((&fake_bytes_32(x)[0..28]).to_vec()).unwrap()
}

pub(crate) fn fake_script_hash(x: u8) -> ScriptHash {
    ScriptHash::from_bytes((&fake_bytes_32(x)[0..28]).to_vec()).unwrap()
}

pub(crate) fn fake_script_data_hash(x: u8) -> ScriptDataHash {
    ScriptDataHash::from_bytes(fake_bytes_32(x)).unwrap()
}

pub(crate) fn fake_base_address(x: u8) -> Address {
    BaseAddress::new(
        NetworkInfo::testnet().network_id(),
        &Credential::from_keyhash(&fake_key_hash(x)),
        &Credential::from_keyhash(&fake_key_hash(0)),
    )
    .to_address()
}

pub(crate) fn fake_reward_address(x: u8) -> RewardAddress {
    RewardAddress::new(
        NetworkInfo::testnet().network_id(),
        &Credential::from_keyhash(&fake_key_hash(x)),
    )
}

pub(crate) fn fake_tx_hash(input_hash_byte: u8) -> TransactionHash {
    TransactionHash::from([input_hash_byte; 32])
}

pub(crate) fn fake_tx_input(input_hash_byte: u8) -> TransactionInput {
    fake_tx_input2(input_hash_byte, 0)
}

pub(crate) fn fake_tx_input2(input_hash_byte: u8, idx: TransactionIndex) -> TransactionInput {
    TransactionInput::new(&fake_tx_hash(input_hash_byte), idx)
}

pub(crate) fn fake_value() -> Value {
    fake_value2(1_000_000)
}

pub(crate) fn fake_value2(v: u64) -> Value {
    Value::new(&to_bignum(v))
}

pub(crate) fn fake_tx_output(input_hash_byte: u8) -> TransactionOutput {
    TransactionOutput::new(&fake_base_address(input_hash_byte), &fake_value())
}

pub(crate) fn fake_tx_output2(input_hash_byte: u8, val: u64) -> TransactionOutput {
    TransactionOutput::new(&fake_base_address(input_hash_byte), &fake_value2(val))
}

pub(crate) fn fake_vkey() -> Vkey {
    Vkey::new(
        &Bip32PrivateKey::generate_ed25519_bip32()
            .unwrap()
            .to_public()
            .to_raw_key(),
    )
}

pub(crate) fn fake_signature(x: u8) -> Ed25519Signature {
    Ed25519Signature::from_bytes([x; 64].to_vec()).unwrap()
}

pub(crate) fn fake_policy_id(x: u8) -> PolicyID {
    PolicyID::from([x; 28])
}

pub(crate) fn fake_asset_name(x: u8) -> AssetName {
    AssetName([x; 32].to_vec())
}<|MERGE_RESOLUTION|>--- conflicted
+++ resolved
@@ -1,18 +1,13 @@
 #![allow(dead_code)]
-<<<<<<< HEAD
-use crate::crypto::{AnchorDataHash, AuxiliaryDataHash, GenesisDelegateHash, GenesisHash, PoolMetadataHash, ScriptDataHash, ScriptHash, VRFKeyHash};
-use crate::{to_bignum, Address, BaseAddress, Bip32PrivateKey, Credential, DataHash, Ed25519KeyHash, Ed25519Signature, NetworkInfo, PolicyID, TransactionHash, TransactionIndex, TransactionInput, TransactionOutput, Value, Vkey, AssetName};
-=======
 use crate::crypto::{
-    AnchorDataHash, GenesisDelegateHash, GenesisHash, PoolMetadataHash, ScriptHash, VRFKeyHash,
+    AnchorDataHash, AuxiliaryDataHash, GenesisDelegateHash, GenesisHash, PoolMetadataHash, ScriptDataHash, ScriptHash, VRFKeyHash,
 };
 use crate::{
     to_bignum, Address, BaseAddress, Bip32PrivateKey, Credential, DataHash, Ed25519KeyHash,
     Ed25519Signature, NetworkInfo, PolicyID, TransactionHash, TransactionIndex, TransactionInput,
-    TransactionOutput, Value, Vkey,
+    TransactionOutput, Value, Vkey, AssetName,
 };
 use crate::address::RewardAddress;
->>>>>>> 09747a85
 
 pub(crate) fn fake_bytes_32(x: u8) -> Vec<u8> {
     vec![
