use super::*;
use std::collections::{BTreeMap, BTreeSet};

#[derive(Clone, Debug)]
pub(crate) struct TxBuilderInput {
    pub(crate) input: TransactionInput,
    pub(crate) amount: Value, // we need to keep track of the amount in the inputs for input selection
}

#[wasm_bindgen]
#[derive(Clone, Debug)]
pub struct InputWithScriptWitness {
    pub(crate) input: TransactionInput,
    pub(crate) witness: ScriptWitnessType
}

#[wasm_bindgen]
impl InputWithScriptWitness {
    pub fn new_with_native_script_witness(input: &TransactionInput, witness: &NativeScript) -> Self {
        Self {
            input: input.clone(),
            witness: ScriptWitnessType::NativeScriptWitness(witness.clone())
        }
    }

    pub fn new_with_plutus_witness(input: &TransactionInput, witness: &PlutusWitness) -> Self {
        Self {
            input: input.clone(),
            witness: ScriptWitnessType::PlutusScriptWitness(witness.clone())
        }
    }

    pub fn input(&self) -> TransactionInput {
        self.input.clone()
    }
}

#[wasm_bindgen]
pub struct InputsWithScriptWitness(Vec<InputWithScriptWitness>);

#[wasm_bindgen]
impl InputsWithScriptWitness {
    pub fn new() -> Self {
        Self(Vec::new())
    }

    pub fn add(&mut self, input: &InputWithScriptWitness) {
        self.0.push(input.clone());
    }

    pub fn get(&self, index: usize) -> InputWithScriptWitness {
        self.0[index].clone()
    }

    pub fn len(&self) -> usize {
        self.0.len()
    }
}

#[derive(Clone, Debug, Eq, Ord, PartialEq, PartialOrd)]
pub enum PlutusScriptSourceEnum {
    Script(PlutusScript),
    RefInput(TransactionInput, ScriptHash, Option<Language>),
}

impl PlutusScriptSourceEnum {
    pub fn script_hash(&self) -> ScriptHash {
        match self {
            PlutusScriptSourceEnum::Script(script) => script.hash(),
            PlutusScriptSourceEnum::RefInput(_, script_hash, _) => script_hash.clone(),
        }
    }

    pub fn language(&self) -> Option<Language> {
        match self {
            PlutusScriptSourceEnum::Script(script) => Some(script.language_version()),
            PlutusScriptSourceEnum::RefInput(_, _, language) => language.clone(),
        }
    }
}

#[wasm_bindgen]
#[derive(Clone, Debug, Eq, Ord, PartialEq, PartialOrd)]
pub struct PlutusScriptSource(pub(crate) PlutusScriptSourceEnum);

#[wasm_bindgen]
impl PlutusScriptSource {
    pub fn new(script: &PlutusScript) -> Self {
        Self(PlutusScriptSourceEnum::Script(script.clone()))
    }

    /// !!! DEPRECATED !!!
    /// This constructor has missed information about plutus script language vesrion. That can affect
    /// the script data hash calculation.
    /// Use `.new_ref_input_with_lang_ver` instead
    #[deprecated(
<<<<<<< HEAD
    since = "11.2.2",
=======
    since = "11.3.0",
>>>>>>> 38bbca6b
    note = "This constructor has missed information about plutus script language vesrion. That can affect the script data hash calculation. Use `.new_ref_input_with_lang_ver` instead."
    )]
    pub fn new_ref_input(script_hash: &ScriptHash, input: &TransactionInput) -> Self {
        Self(PlutusScriptSourceEnum::RefInput(input.clone(),
                                              script_hash.clone(),
                                              None))
    }

    pub fn new_ref_input_with_lang_ver(script_hash: &ScriptHash, input: &TransactionInput, lang_ver: &Language) -> Self {
        Self(PlutusScriptSourceEnum::RefInput(input.clone(),
                                              script_hash.clone(),
                                              Some(lang_ver.clone())))
    }
}

#[derive(Clone, Debug, Eq, Ord, PartialEq, PartialOrd)]
pub enum DatumSourceEnum {
    Datum(PlutusData),
    RefInput(TransactionInput),
}

#[wasm_bindgen]
#[derive(Clone, Debug, Eq, Ord, PartialEq, PartialOrd)]
pub struct DatumSource(DatumSourceEnum);

#[wasm_bindgen]
impl DatumSource {
    pub fn new(datum: &PlutusData) -> Self {
        Self(DatumSourceEnum::Datum(datum.clone()))
    }

    pub fn new_ref_input(input: &TransactionInput) -> Self {
        Self(DatumSourceEnum::RefInput(input.clone()))
    }
}

#[wasm_bindgen]
#[derive(Clone, Debug, Eq, Ord, PartialEq, PartialOrd)]
pub struct PlutusWitness {
    script: PlutusScriptSourceEnum,
    datum: Option<DatumSourceEnum>,
    redeemer: Redeemer,
}

#[wasm_bindgen]
impl PlutusWitness {
    pub fn new(script: &PlutusScript, datum: &PlutusData, redeemer: &Redeemer) -> Self {
        Self {
            script: PlutusScriptSourceEnum::Script(script.clone()),
            datum: Some(DatumSourceEnum::Datum(datum.clone())),
            redeemer: redeemer.clone(),
        }
    }

    pub fn new_with_ref(script: &PlutusScriptSource, datum: &DatumSource, redeemer: &Redeemer) -> Self {
        Self {
            script: script.0.clone(),
            datum: Some(datum.0.clone()),
            redeemer: redeemer.clone(),
        }
    }

    pub fn new_without_datum(script: &PlutusScript, redeemer: &Redeemer) -> Self {
        Self {
            script: PlutusScriptSourceEnum::Script(script.clone()),
            datum: None,
            redeemer: redeemer.clone(),
        }
    }

    pub fn new_with_ref_without_datum(script: &PlutusScriptSource, redeemer: &Redeemer) -> Self {
        Self {
            script: script.0.clone(),
            datum: None,
            redeemer: redeemer.clone(),
        }
    }

    pub fn script(&self) -> Option<PlutusScript> {
        match &self.script {
            PlutusScriptSourceEnum::Script(script) => Some(script.clone()),
            _ => None,
        }
    }

    pub fn datum(&self) -> Option<PlutusData> {
        match &self.datum {
            Some(DatumSourceEnum::Datum(datum)) => Some(datum.clone()),
            _ => None,
        }
    }

    pub fn redeemer(&self) -> Redeemer {
        self.redeemer.clone()
    }

    fn clone_with_redeemer_index(&self, index: &BigNum) -> Self {
        Self {
            script: self.script.clone(),
            datum: self.datum.clone(),
            redeemer: self.redeemer.clone_with_index(index),
        }
    }
}

#[wasm_bindgen]
#[derive(Clone, Debug, Eq, Ord, PartialEq, PartialOrd)]
pub struct PlutusWitnesses(pub(crate) Vec<PlutusWitness>);

#[wasm_bindgen]
impl PlutusWitnesses {
    pub fn new() -> Self {
        Self(Vec::new())
    }

    pub fn len(&self) -> usize {
        self.0.len()
    }

    pub fn get(&self, index: usize) -> PlutusWitness {
        self.0[index].clone()
    }

    pub fn add(&mut self, elem: &PlutusWitness) {
        self.0.push(elem.clone());
    }

    pub(crate) fn collect(&self) -> (PlutusScripts, Option<PlutusList>, Redeemers) {
        let mut used_scripts = BTreeSet::new();
        let mut used_datums = BTreeSet::new();
        let mut used_redeemers = BTreeSet::new();
        let mut s = PlutusScripts::new();
        let mut d : Option<PlutusList> = None;
        let mut r = Redeemers::new();
        self.0.iter().for_each(|w| {
            if let PlutusScriptSourceEnum::Script(script) = &w.script {
                if used_scripts.insert(script.clone()) {
                    s.add(script);
                }
            }
            if let Some(DatumSourceEnum::Datum(datum)) = &w.datum {
                if used_datums.insert(datum) {
                    match d {
                        Some(ref mut d) => d.add(datum),
                        None => d =  {
                            let mut initial_list = PlutusList::new();
                            initial_list.add(datum);
                            Some(initial_list)
                        }
                    }
                }
            }
            if used_redeemers.insert(w.redeemer.clone()) {
                r.add(&w.redeemer);
            }
        });
        (s, d, r)
    }
}

impl From<Vec<PlutusWitness>> for PlutusWitnesses {
    fn from(scripts: Vec<PlutusWitness>) -> Self {
        Self(scripts)
    }
}

#[derive(Clone, Debug)]
pub enum ScriptWitnessType {
    NativeScriptWitness(NativeScript),
    PlutusScriptWitness(PlutusWitness),
}

impl ScriptWitnessType {
    pub fn script_hash(&self) -> ScriptHash {
        match self {
            ScriptWitnessType::NativeScriptWitness(script) => script.hash(),
            ScriptWitnessType::PlutusScriptWitness(script) => script.script.script_hash(),
        }
    }
}

// We need to know how many of each type of witness will be in the transaction so we can calculate the tx fee
#[derive(Clone, Debug)]
pub struct RequiredWitnessSet {
    vkeys: RequiredSignersSet,
    scripts: LinkedHashMap<ScriptHash, LinkedHashMap<TransactionInput, Option<ScriptWitnessType>>>,
    bootstraps: BTreeSet<Vec<u8>>,
}

#[wasm_bindgen]
#[derive(Clone, Debug)]
pub struct TxInputsBuilder {
    inputs: BTreeMap<TransactionInput, (TxBuilderInput, Option<ScriptHash>)>,
    required_witnesses: RequiredWitnessSet,
}

pub(crate) fn get_bootstraps(inputs: &TxInputsBuilder) -> BTreeSet<Vec<u8>> {
    inputs.required_witnesses.bootstraps.clone()
}

#[wasm_bindgen]
impl TxInputsBuilder {
    pub fn new() -> Self {
        Self {
            inputs: BTreeMap::new(),
            required_witnesses: RequiredWitnessSet {
                vkeys: BTreeSet::new(),
                scripts: LinkedHashMap::new(),
                bootstraps: BTreeSet::new(),
            },
        }
    }

    fn push_input(&mut self, e: (TxBuilderInput, Option<ScriptHash>)) {
        self.inputs.insert(e.0.input.clone(), e);
    }

    /// We have to know what kind of inputs these are to know what kind of mock witnesses to create since
    /// 1) mock witnesses have different lengths depending on the type which changes the expecting fee
    /// 2) Witnesses are a set so we need to get rid of duplicates to avoid over-estimating the fee
    pub fn add_key_input(
        &mut self,
        hash: &Ed25519KeyHash,
        input: &TransactionInput,
        amount: &Value,
    ) {
        let inp = TxBuilderInput {
            input: input.clone(),
            amount: amount.clone(),
        };
        self.push_input((inp, None));
        self.required_witnesses.vkeys.insert(hash.clone());
    }

    #[deprecated(
    since = "11.2.0",
    note = "Use `.add_native_script_input` or `.add_plutus_script_input` instead."
    )]
    /// !!! DEPRECATED !!!
    /// This function can make a mistake in choosing right input index. Use `.add_native_script_input` or `.add_plutus_script_input` instead.
    /// This method adds the input to the builder BUT leaves a missing spot for the witness native script
    ///
    /// After adding the input with this method, use `.add_required_native_input_scripts`
    /// and `.add_required_plutus_input_scripts` to add the witness scripts
    ///
    /// Or instead use `.add_native_script_input` and `.add_plutus_script_input`
    /// to add inputs right along with the script, instead of the script hash
    pub fn add_script_input(
        &mut self,
        hash: &ScriptHash,
        input: &TransactionInput,
        amount: &Value,
    ) {
        let inp = TxBuilderInput {
            input: input.clone(),
            amount: amount.clone(),
        };
        self.push_input((inp, Some(hash.clone())));
        self.insert_input_with_empty_witness(hash, input);
    }

    /// This method will add the input to the builder and also register the required native script witness
    pub fn add_native_script_input(
        &mut self,
        script: &NativeScript,
        input: &TransactionInput,
        amount: &Value,
    ) {
        let hash = script.hash();
        self.add_script_input(&hash, input, amount);
        let witness = ScriptWitnessType::NativeScriptWitness(script.clone());
        self.insert_input_with_witness(&hash, input, &witness);
    }

    /// This method will add the input to the builder and also register the required plutus witness
    pub fn add_plutus_script_input(
        &mut self,
        witness: &PlutusWitness,
        input: &TransactionInput,
        amount: &Value,
    ) {
        let hash = witness.script.script_hash();

        self.add_script_input(&hash, input, amount);
        let witness = ScriptWitnessType::PlutusScriptWitness(witness.clone());
        self.insert_input_with_witness(&hash, input, &witness);
    }

    pub fn add_bootstrap_input(
        &mut self,
        hash: &ByronAddress,
        input: &TransactionInput,
        amount: &Value,
    ) {
        let inp = TxBuilderInput {
            input: input.clone(),
            amount: amount.clone(),
        };
        self.push_input((inp, None));
        self.required_witnesses.bootstraps.insert(hash.to_bytes());
    }

    /// Note that for script inputs this method will use underlying generic `.add_script_input`
    /// which leaves a required empty spot for the script witness (or witnesses in case of Plutus).
    /// You can use `.add_native_script_input` or `.add_plutus_script_input` directly to register the input along with the witness.
    pub fn add_input(&mut self, address: &Address, input: &TransactionInput, amount: &Value) {
        match &BaseAddress::from_address(address) {
            Some(addr) => {
                match &addr.payment_cred().to_keyhash() {
                    Some(hash) => return self.add_key_input(hash, input, amount),
                    None => (),
                }
                match &addr.payment_cred().to_scripthash() {
                    Some(hash) => return self.add_script_input(hash, input, amount),
                    None => (),
                }
            }
            None => (),
        }
        match &EnterpriseAddress::from_address(address) {
            Some(addr) => {
                match &addr.payment_cred().to_keyhash() {
                    Some(hash) => return self.add_key_input(hash, input, amount),
                    None => (),
                }
                match &addr.payment_cred().to_scripthash() {
                    Some(hash) => return self.add_script_input(hash, input, amount),
                    None => (),
                }
            }
            None => (),
        }
        match &PointerAddress::from_address(address) {
            Some(addr) => {
                match &addr.payment_cred().to_keyhash() {
                    Some(hash) => return self.add_key_input(hash, input, amount),
                    None => (),
                }
                match &addr.payment_cred().to_scripthash() {
                    Some(hash) => return self.add_script_input(hash, input, amount),
                    None => (),
                }
            }
            None => (),
        }
        match &ByronAddress::from_address(address) {
            Some(addr) => {
                return self.add_bootstrap_input(addr, input, amount);
            }
            None => (),
        }
    }

    /// Returns the number of still missing input scripts (either native or plutus)
    /// Use `.add_required_native_input_scripts` or `.add_required_plutus_input_scripts` to add the missing scripts
    pub fn count_missing_input_scripts(&self) -> usize {
        self.required_witnesses
            .scripts
            .values()
            .flat_map(|v| v.values())
            .filter(|s| s.is_none())
            .count()
    }

    /// Try adding the specified scripts as witnesses for ALREADY ADDED script inputs
    /// Any scripts that don't match any of the previously added inputs will be ignored
    /// Returns the number of remaining required missing witness scripts
    /// Use `.count_missing_input_scripts` to find the number of still missing scripts
    pub fn add_required_native_input_scripts(&mut self, scripts: &NativeScripts) -> usize {
        scripts.0.iter().for_each(|s: &NativeScript| {
            let hash = s.hash();
            if let Some(script_wits) = self.required_witnesses.scripts.get_mut(&hash) {
                let mut tx_in = None;
                for script_wit in script_wits {
                    if script_wit.1.is_none() {
                        tx_in = Some(script_wit.0.clone());
                        break;
                    }
                }

                if let Some(tx_in) = tx_in {
                    let witness = ScriptWitnessType::NativeScriptWitness(s.clone());
                    self.insert_input_with_witness(&hash, &tx_in, &witness);
                }
            }
        });
        self.count_missing_input_scripts()
    }

    #[deprecated(
    since = "11.2.0",
    note = "This function can make a mistake in choosing right input index. Use `.add_required_script_input_witnesses` instead."
    )]
    /// !!! DEPRECATED !!!
    /// This function can make a mistake in choosing right input index. Use `.add_required_script_input_witnesses` instead.
    /// Try adding the specified scripts as witnesses for ALREADY ADDED script inputs
    /// Any scripts that don't match any of the previously added inputs will be ignored
    /// Returns the number of remaining required missing witness scripts
    /// Use `.count_missing_input_scripts` to find the number of still missing scripts
    pub fn add_required_plutus_input_scripts(&mut self, scripts: &PlutusWitnesses) -> usize {
        scripts.0.iter().for_each(|s: &PlutusWitness| {
            let hash = s.script.script_hash();
            if let Some(script_wits) = self.required_witnesses.scripts.get_mut(&hash) {
                let mut tx_in = None;
                for script_wit in script_wits {
                    if script_wit.1.is_none() {
                        tx_in = Some(script_wit.0.clone());
                        break;
                    }
                }

                if let Some(tx_in) = tx_in {
                    let witness = ScriptWitnessType::PlutusScriptWitness(s.clone());
                    self.insert_input_with_witness(&hash, &tx_in, &witness);
                }
            }
        });
        self.count_missing_input_scripts()
    }

    /// Try adding the specified scripts as witnesses for ALREADY ADDED script inputs
    /// Any scripts that don't match any of the previously added inputs will be ignored
    /// Returns the number of remaining required missing witness scripts
    /// Use `.count_missing_input_scripts` to find the number of still missing scripts
    pub fn add_required_script_input_witnesses(&mut self, inputs_with_wit: &InputsWithScriptWitness) -> usize {
        inputs_with_wit.0.iter().for_each(|input_with_wit: &InputWithScriptWitness| {
            let hash = input_with_wit.witness.script_hash();
            if let Some(script_wits) = self.required_witnesses.scripts.get_mut(&hash) {
                if script_wits.contains_key(&input_with_wit.input) {
                    script_wits.insert(input_with_wit.input.clone(), Some(input_with_wit.witness.clone()));
                }
            } });
        self.count_missing_input_scripts()
    }

    pub fn get_ref_inputs(&self) -> TransactionInputs {
        let mut inputs = Vec::new();
        for wintess in self.required_witnesses.scripts.iter()
            .flat_map(|(_, tx_wits)| tx_wits.values())
            .filter_map(|wit| wit.as_ref()) {
            if let ScriptWitnessType::PlutusScriptWitness(plutus_witness) = wintess {
                if let Some(DatumSourceEnum::RefInput(input)) = &plutus_witness.datum {
                    inputs.push(input.clone());
                }
                if let PlutusScriptSourceEnum::RefInput(input, _, _) = &plutus_witness.script {
                    inputs.push(input.clone());
                }
            }
        }

        TransactionInputs(inputs)
    }

    /// Returns a copy of the current script input witness scripts in the builder
    pub fn get_native_input_scripts(&self) -> Option<NativeScripts> {
        let mut scripts = NativeScripts::new();
        self.required_witnesses.scripts
            .values()
            .flat_map(|v| v)
            .for_each(|tx_in_with_wit| {
            if let Some(ScriptWitnessType::NativeScriptWitness(s)) = tx_in_with_wit.1 {
                scripts.add(&s);
            }
        });
        if scripts.len() > 0 {
            Some(scripts)
        } else {
            None
        }
    }

    pub(crate) fn get_used_plutus_lang_versions(&self) -> BTreeSet<Language> {
        let mut used_langs = BTreeSet::new();
        self.required_witnesses.scripts.values().for_each(|input_with_wit| {
            for (_, script_wit) in input_with_wit {
                if let Some(ScriptWitnessType::PlutusScriptWitness(PlutusWitness { script, .. })) = script_wit {
                    if let Some(lang) = script.language() {
                        used_langs.insert(lang);
                    }
                }
            }
        });
        used_langs
    }

    /// Returns a copy of the current plutus input witness scripts in the builder.
    /// NOTE: each plutus witness will be cloned with a specific corresponding input index
    pub fn get_plutus_input_scripts(&self) -> Option<PlutusWitnesses> {
        /*
         * === EXPLANATION ===
         * The `Redeemer` object contains the `.index` field which is supposed to point
         * exactly to the index of the corresponding input in the inputs array. We want to
         * simplify and automate this as much as possible for the user to not have to care about it.
         *
         * For this we store the script hash along with the input, when it was registered, and
         * now we create a map of script hashes to their input indexes.
         *
         * The registered witnesses are then each cloned with the new correct redeemer input index.
         */
        let script_hash_index_map: BTreeMap<&TransactionInput, BigNum> = self
            .inputs
            .values()
            .enumerate()
            .fold(BTreeMap::new(), |mut m, (i, (tx_in, hash_option))| {
                if hash_option.is_some() {
                    m.insert(&tx_in.input, to_bignum(i as u64));
                }
                m
            });
        let mut scripts = PlutusWitnesses::new();
        self.required_witnesses.scripts
            .iter()
            .flat_map(|x| x.1)
            .for_each(|(hash, option)| {
            if let Some(ScriptWitnessType::PlutusScriptWitness(s)) = option {
                if let Some(idx) = script_hash_index_map.get(&hash) {
                    scripts.add(&s.clone_with_redeemer_index(&idx));
                }
            }
        });
        if scripts.len() > 0 {
            Some(scripts)
        } else {
            None
        }
    }

    pub(crate) fn iter(&self) -> impl std::iter::Iterator<Item = &TxBuilderInput> + '_ {
        self.inputs.values().map(|(i, _)| i)
    }

    pub fn len(&self) -> usize {
        self.inputs.len()
    }

    pub fn add_required_signer(&mut self, key: &Ed25519KeyHash) {
        self.required_witnesses.vkeys.insert(key.clone());
    }

    pub fn add_required_signers(&mut self, keys: &RequiredSigners) {
        keys.0.iter().for_each(|k| self.add_required_signer(k));
    }

    pub fn total_value(&self) -> Result<Value, JsError> {
        let mut res = Value::zero();
        for (inp, _) in self.inputs.values() {
            res = res.checked_add(&inp.amount)?;
        }
        Ok(res)
    }

    pub fn inputs(&self) -> TransactionInputs {
        TransactionInputs(
            self.inputs
                .values()
                .map(|(ref tx_builder_input, _)| tx_builder_input.input.clone())
                .collect(),
        )
    }

    pub fn inputs_option(&self) -> Option<TransactionInputs> {
        if self.len() > 0 {
            Some(self.inputs())
        } else {
            None
        }
    }

    fn insert_input_with_witness(&mut self, script_hash: &ScriptHash, input: &TransactionInput, witness: &ScriptWitnessType) {
        let script_inputs =
            self.required_witnesses.scripts.entry(script_hash.clone()).or_insert(LinkedHashMap::new());
        script_inputs.insert(input.clone(), Some(witness.clone()));
    }

    fn insert_input_with_empty_witness(&mut self, script_hash: &ScriptHash, input: &TransactionInput) {
        let script_inputs =
            self.required_witnesses.scripts.entry(script_hash.clone()).or_insert(LinkedHashMap::new());
        script_inputs.insert(input.clone(), None);
    }
}

impl From<&TxInputsBuilder> for RequiredSignersSet {
    fn from(inputs: &TxInputsBuilder) -> Self {
        let mut set = inputs.required_witnesses.vkeys.clone();
        inputs
            .required_witnesses
            .scripts
            .values()
            .flat_map(|tx_wits| tx_wits.values())
            .for_each(|swt: &Option<ScriptWitnessType>| {
                if let Some(ScriptWitnessType::NativeScriptWitness(s)) = swt {
                    RequiredSignersSet::from(s).iter().for_each(|k| {
                        set.insert(k.clone());
                    });
                }
            });
        set
    }
}<|MERGE_RESOLUTION|>--- conflicted
+++ resolved
@@ -94,11 +94,7 @@
     /// the script data hash calculation.
     /// Use `.new_ref_input_with_lang_ver` instead
     #[deprecated(
-<<<<<<< HEAD
-    since = "11.2.2",
-=======
     since = "11.3.0",
->>>>>>> 38bbca6b
     note = "This constructor has missed information about plutus script language vesrion. That can affect the script data hash calculation. Use `.new_ref_input_with_lang_ver` instead."
     )]
     pub fn new_ref_input(script_hash: &ScriptHash, input: &TransactionInput) -> Self {
