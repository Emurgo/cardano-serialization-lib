--- conflicted
+++ resolved
@@ -2022,11 +2022,7 @@
 mod tests {
     use super::output_builder::TransactionOutputBuilder;
     use super::*;
-<<<<<<< HEAD
-    use crate::fakes::{fake_base_address, fake_bytes_32, fake_key_hash, fake_policy_id, fake_script_hash, fake_tx_hash, fake_tx_input, fake_tx_input2, fake_value, fake_value2};
-=======
-    use crate::fakes::{fake_base_address, fake_bytes_32, fake_data_hash, fake_key_hash, fake_policy_id, fake_tx_hash, fake_tx_input, fake_tx_input2, fake_value, fake_value2};
->>>>>>> e80433e9
+    use crate::fakes::{fake_base_address, fake_bytes_32, fake_data_hash, fake_key_hash, fake_policy_id, fake_script_hash, fake_tx_hash, fake_tx_input, fake_tx_input2, fake_value, fake_value2};
     use crate::tx_builder_constants::TxBuilderConstants;
     use fees::*;
     use crate::tx_builder::script_structs::{PlutusScriptSource};
