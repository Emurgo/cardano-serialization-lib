use super::*;
use super::fees;
use super::utils;
use std::collections::{BTreeMap, BTreeSet};

// comes from witsVKeyNeeded in the Ledger spec
fn witness_keys_for_cert(cert_enum: &Certificate, keys: &mut BTreeSet<Ed25519KeyHash>) {
    match &cert_enum.0 {
        // stake key registrations do not require a witness
        CertificateEnum::StakeRegistration(_cert) => {},
        CertificateEnum::StakeDeregistration(cert) => {
            keys.insert(cert.stake_credential().to_keyhash().unwrap());
        },
        CertificateEnum::StakeDelegation(cert) => {
            keys.insert(cert.stake_credential().to_keyhash().unwrap());
        },
        CertificateEnum::PoolRegistration(cert) => {
            for owner in &cert.pool_params().pool_owners().0 {
                keys.insert(owner.clone());
            }
            keys.insert(
                Ed25519KeyHash::from_bytes(cert.pool_params().operator().to_bytes()).unwrap()
            );
        },
        CertificateEnum::PoolRetirement(cert) => {
            keys.insert(
                Ed25519KeyHash::from_bytes(cert.pool_keyhash().to_bytes()).unwrap()
            );
        },
        CertificateEnum::GenesisKeyDelegation(cert) => {
            keys.insert(
                Ed25519KeyHash::from_bytes(cert.genesis_delegate_hash().to_bytes()).unwrap()
            );
        },
        // not witness as there is no single core node or genesis key that posts the certificate
        CertificateEnum::MoveInstantaneousRewardsCert(_cert) => {},
    }
}

fn fake_private_key() -> Bip32PrivateKey {
    Bip32PrivateKey::from_bytes(
        &[0xb8, 0xf2, 0xbe, 0xce, 0x9b, 0xdf, 0xe2, 0xb0, 0x28, 0x2f, 0x5b, 0xad, 0x70, 0x55, 0x62, 0xac, 0x99, 0x6e, 0xfb, 0x6a, 0xf9, 0x6b, 0x64, 0x8f,
            0x44, 0x45, 0xec, 0x44, 0xf4, 0x7a, 0xd9, 0x5c, 0x10, 0xe3, 0xd7, 0x2f, 0x26, 0xed, 0x07, 0x54, 0x22, 0xa3, 0x6e, 0xd8, 0x58, 0x5c, 0x74, 0x5a,
            0x0e, 0x11, 0x50, 0xbc, 0xce, 0xba, 0x23, 0x57, 0xd0, 0x58, 0x63, 0x69, 0x91, 0xf3, 0x8a, 0x37, 0x91, 0xe2, 0x48, 0xde, 0x50, 0x9c, 0x07, 0x0d,
            0x81, 0x2a, 0xb2, 0xfd, 0xa5, 0x78, 0x60, 0xac, 0x87, 0x6b, 0xc4, 0x89, 0x19, 0x2c, 0x1e, 0xf4, 0xce, 0x25, 0x3c, 0x19, 0x7e, 0xe2, 0x19, 0xa4]
    ).unwrap()
}

// tx_body must be the result of building from tx_builder
// constructs the rest of the Transaction using fake witness data of the correct length
// for use in calculating the size of the final Transaction
fn fake_full_tx(tx_builder: &TransactionBuilder, body: TransactionBody) -> Result<Transaction, JsError> {
    let fake_key_root = fake_private_key();

    // recall: this includes keys for input, certs and withdrawals
    let vkeys = match tx_builder.input_types.vkeys.len() {
        0 => None,
        x => {
            let mut result = Vkeywitnesses::new();
            let raw_key = fake_key_root.to_raw_key();
            for _i in 0..x {
                result.add(&Vkeywitness::new(
                    &Vkey::new(&raw_key.to_public()),
                    &raw_key.sign([1u8; 100].as_ref())
                ));
            }
            Some(result)
        },
    };
    let script_keys = match tx_builder.input_types.scripts.len() {
        0 => None,
        _x => {
            // TODO: figure out how to populate fake witnesses for these
            return Err(JsError::from_str("Script inputs not supported yet"))
        },
    };
    let bootstrap_keys = match tx_builder.input_types.bootstraps.len() {
        0 => None,
        _x => {
            let mut result = BootstrapWitnesses::new();
            for addr in &tx_builder.input_types.bootstraps {
                // picking icarus over daedalus for fake witness generation shouldn't matter
                result.add(&make_icarus_bootstrap_witness(
                    &hash_transaction(&body),
                    &ByronAddress::from_bytes(addr.clone()).unwrap(),
                    &fake_key_root
                ));
            }
            Some(result)
        },
    };
    let witness_set = TransactionWitnessSet {
        vkeys: vkeys,
        native_scripts: script_keys,
        bootstraps: bootstrap_keys,
        // TODO: plutus support?
        plutus_scripts: None,
        plutus_data: None,
        redeemers: None,
    };
    Ok(Transaction {
        body,
        witness_set,
        is_valid: true,
        auxiliary_data: tx_builder.auxiliary_data.clone(),
    })
}

fn min_fee(tx_builder: &TransactionBuilder) -> Result<Coin, JsError> {
    let full_tx = fake_full_tx(tx_builder, tx_builder.build()?)?;
    fees::min_fee(&full_tx, &tx_builder.fee_algo)
}


// We need to know how many of each type of witness will be in the transaction so we can calculate the tx fee
#[derive(Clone, Debug)]
struct MockWitnessSet {
    vkeys: BTreeSet<Ed25519KeyHash>,
    scripts: BTreeSet<ScriptHash>,
    bootstraps: BTreeSet<Vec<u8>>,
}

#[derive(Clone, Debug)]
struct TxBuilderInput {
    input: TransactionInput,
    amount: Value, // we need to keep track of the amount in the inputs for input selection
}

#[wasm_bindgen]
pub enum CoinSelectionStrategyCIP2 {
    LargestFirst,
    RandomImprove,
}

#[wasm_bindgen]
#[derive(Clone, Debug)]
pub struct TransactionBuilder {
    coins_per_utxo_word: BigNum,
    pool_deposit: BigNum,
    key_deposit: BigNum,
    max_value_size: u32,
    max_tx_size: u32,
    fee_algo: fees::LinearFee,
    inputs: Vec<TxBuilderInput>,
    outputs: TransactionOutputs,
    fee: Option<Coin>,
    ttl: Option<Slot>, // absolute slot number
    certs: Option<Certificates>,
    withdrawals: Option<Withdrawals>,
    auxiliary_data: Option<AuxiliaryData>,
    validity_start_interval: Option<Slot>,
    input_types: MockWitnessSet,
    mint: Option<Mint>,
    inputs_auto_added: bool,
    prefer_pure_change: bool,
}

#[wasm_bindgen]
impl TransactionBuilder {
    /// This automatically selects and adds inputs from {inputs} consisting of just enough to cover
    /// the outputs that have already been added.
    /// This should be called after adding all certs/outputs/etc and will be an error otherwise.
    /// Uses CIP2: https://github.com/cardano-foundation/CIPs/blob/master/CIP-0002/CIP-0002.md
    /// Adding a change output must be called after via TransactionBuilder::add_change_if_needed()
    /// This function, diverging from CIP2, takes into account fees and will attempt to add additional
    /// inputs to cover the minimum fees. This does not, however, set the txbuilder's fee.
    pub fn add_inputs_from(&mut self, inputs: &TransactionUnspentOutputs, strategy: CoinSelectionStrategyCIP2) -> Result<(), JsError> {
        let mut available_inputs = inputs.0.clone();
        let mut input_total = self
            .get_explicit_input()?
            .checked_add(&self.get_implicit_input()?)?;
        let mut output_total = self
            .get_explicit_output()?
            .checked_add(&Value::new(&self.get_deposit()?))?
            .checked_add(&Value::new(&self.min_fee()?))?;
        match strategy {
            CoinSelectionStrategyCIP2::LargestFirst => {
                available_inputs.sort_by_key(|input| input.output.amount.coin);
                // iterate in decreasing order of ADA-only value
                for input in available_inputs.iter().rev() {
                    if input_total >= output_total {
                        break;
                    }
                    // differing from CIP2, we include the needed fees in the targets instead of just output values
                    let input_fee = self.fee_for_input(&input.output.address, &input.input, &input.output.amount)?;
                    self.add_input(&input.output.address, &input.input, &input.output.amount);
                    input_total = input_total.checked_add(&input.output.amount)?;
                    output_total = output_total.checked_add(&Value::new(&input_fee))?;
                }
                if input_total < output_total {
                    return Err(JsError::from_str("UTxO Balance Insufficient"));
                }
            },
            CoinSelectionStrategyCIP2::RandomImprove => {
                use rand::Rng;
                if self.outputs.0.iter().any(|output| output.amount.multiasset.is_some()) {
                    return Err(JsError::from_str("Multiasset values not supported by RandomImprove. Please use LargestFirst"));
                }
                // Phase 1: Random Selection
                let mut associated_inputs: BTreeMap<TransactionOutput, Vec<TransactionUnspentOutput>> = BTreeMap::new();
                let mut rng = rand::thread_rng();
                let mut outputs = self.outputs.0.clone();
                outputs.sort_by_key(|output| output.amount.coin);
                for output in outputs.iter().rev() {
                    let mut added = Value::new(&Coin::zero());
                    let mut needed = output.amount.clone();
                    while added < needed {
                        if available_inputs.is_empty() {
                            return Err(JsError::from_str("UTxO Balance Insufficient"));
                        }
                        let random_index = rng.gen_range(0..available_inputs.len());
                        let input = available_inputs.swap_remove(random_index);
                        // differing from CIP2, we include the needed fees in the targets instead of just output values
                        let input_fee = self.fee_for_input(&input.output.address, &input.input, &input.output.amount)?;
                        self.add_input(&input.output.address, &input.input, &input.output.amount);
                        input_total = input_total.checked_add(&input.output.amount)?;
                        output_total = output_total.checked_add(&Value::new(&input_fee))?;
                        needed = needed.checked_add(&Value::new(&input_fee))?;
                        added = added.checked_add(&input.output.amount)?;
                        associated_inputs.entry(output.clone()).or_default().push(input);
                    }
                }
                if !available_inputs.is_empty() {
                    // Phase 2: Improvement
                    for output in outputs.iter_mut() {
                        let associated = associated_inputs.get_mut(output).unwrap();
                        for input in associated.iter_mut() {
                            let random_index = rng.gen_range(0..available_inputs.len());
                            let new_input = available_inputs.get_mut(random_index).unwrap();
                            let cur = from_bignum(&input.output.amount.coin);
                            let new = from_bignum(&new_input.output.amount.coin);
                            let min = from_bignum(&output.amount.coin);
                            let ideal = 2 * min;
                            let max = 3 * min;
                            let move_closer = (ideal as i128 - new as i128).abs() < (ideal as i128 - cur as i128).abs();
                            let not_exceed_max = new < max;
                            if move_closer && not_exceed_max {
                                std::mem::swap(input, new_input);
                            }
                        }
                    }
                }
            },
        }

        Ok(())
    }

    /// We have to know what kind of inputs these are to know what kind of mock witnesses to create since
    /// 1) mock witnesses have different lengths depending on the type which changes the expecting fee
    /// 2) Witnesses are a set so we need to get rid of duplicates to avoid over-estimating the fee
    pub fn add_key_input(&mut self, hash: &Ed25519KeyHash, input: &TransactionInput, amount: &Value) {
        self.inputs.push(TxBuilderInput {
            input: input.clone(),
            amount: amount.clone(),
        });
        self.input_types.vkeys.insert(hash.clone());
    }
    pub fn add_script_input(&mut self, hash: &ScriptHash, input: &TransactionInput, amount: &Value) {
        self.inputs.push(TxBuilderInput {
            input: input.clone(),
            amount: amount.clone(),
        });
        self.input_types.scripts.insert(hash.clone());
    }
    pub fn add_bootstrap_input(&mut self, hash: &ByronAddress, input: &TransactionInput, amount: &Value) {
        self.inputs.push(TxBuilderInput {
            input: input.clone(),
            amount: amount.clone(),
        });
        self.input_types.bootstraps.insert(hash.to_bytes());
    }

    pub fn add_input(&mut self, address: &Address, input: &TransactionInput, amount: &Value) {
        match &BaseAddress::from_address(address) {
            Some(addr) => {
                match &addr.payment_cred().to_keyhash() {
                    Some(hash) => return self.add_key_input(hash, input, amount),
                    None => (),
                }
                match &addr.payment_cred().to_scripthash() {
                    Some(hash) => return self.add_script_input(hash, input, amount),
                    None => (),
                }
            },
            None => (),
        }
        match &EnterpriseAddress::from_address(address) {
            Some(addr) => {
                match &addr.payment_cred().to_keyhash() {
                    Some(hash) => return self.add_key_input(hash, input, amount),
                    None => (),
                }
                match &addr.payment_cred().to_scripthash() {
                    Some(hash) => return self.add_script_input(hash, input, amount),
                    None => (),
                }
            },
            None => (),
        }
        match &PointerAddress::from_address(address) {
            Some(addr) => {
                match &addr.payment_cred().to_keyhash() {
                    Some(hash) => return self.add_key_input(hash, input, amount),
                    None => (),
                }
                match &addr.payment_cred().to_scripthash() {
                    Some(hash) => return self.add_script_input(hash, input, amount),
                    None => (),
                }
            },
            None => (),
        }
        match &ByronAddress::from_address(address) {
            Some(addr) => {
                return self.add_bootstrap_input(addr, input, amount);
            },
            None => (),
        }
    }

    /// calculates how much the fee would increase if you added a given output
    pub fn fee_for_input(&self, address: &Address, input: &TransactionInput, amount: &Value) -> Result<Coin, JsError> {
        let mut self_copy = self.clone();

        // we need some value for these for it to be a a valid transaction
        // but since we're only calculating the difference between the fee of two transactions
        // it doesn't matter what these are set as, since it cancels out
        self_copy.set_fee(&to_bignum(0));

        let fee_before = min_fee(&self_copy)?;

        self_copy.add_input(&address, &input, &amount);
        let fee_after = min_fee(&self_copy)?;
        fee_after.checked_sub(&fee_before)
    }

    pub fn add_output(&mut self, output: &TransactionOutput) -> Result<(), JsError> {
        let value_size = output.amount.to_bytes().len();
        if value_size > self.max_value_size as usize {
            return Err(JsError::from_str(&format!(
                "Maximum value size of {} exceeded. Found: {}",
                self.max_value_size,
                value_size
            )));
        }
        let min_ada = min_ada_required(&output.amount(), false, &self.coins_per_utxo_word)?;
        if output.amount().coin() < min_ada {
            Err(JsError::from_str(&format!(
                "Value {} less than the minimum UTXO value {}",
                from_bignum(&output.amount().coin()),
                from_bignum(&min_ada)
            )))
        } else {
            self.outputs.add(output);
            Ok(())
        }
    }

    /// calculates how much the fee would increase if you added a given output
    pub fn fee_for_output(&self, output: &TransactionOutput) -> Result<Coin, JsError> {
        let mut self_copy = self.clone();

        // we need some value for these for it to be a a valid transaction
        // but since we're only calculating the different between the fee of two transactions
        // it doesn't matter what these are set as, since it cancels out
        self_copy.set_fee(&to_bignum(0));

        let fee_before = min_fee(&self_copy)?;

        self_copy.add_output(&output)?;
        let fee_after = min_fee(&self_copy)?;
        fee_after.checked_sub(&fee_before)
    }

    pub fn set_fee(&mut self, fee: &Coin) {
        self.fee = Some(fee.clone())
    }

    pub fn set_ttl(&mut self, ttl: Slot) {
        self.ttl = Some(ttl)
    }

    pub fn set_validity_start_interval(&mut self, validity_start_interval: Slot) {
        self.validity_start_interval = Some(validity_start_interval)
    }

    pub fn set_certs(&mut self, certs: &Certificates) {
        self.certs = Some(certs.clone());
        for cert in &certs.0 {
            witness_keys_for_cert(cert, &mut self.input_types.vkeys);
        };
    }

    pub fn set_withdrawals(&mut self, withdrawals: &Withdrawals) {
        self.withdrawals = Some(withdrawals.clone());
        for (withdrawal, _coin) in &withdrawals.0 {
            self.input_types.vkeys.insert(withdrawal.payment_cred().to_keyhash().unwrap().clone());
        };
    }

    pub fn set_auxiliary_data(&mut self, auxiliary_data: &AuxiliaryData) {
        self.auxiliary_data = Some(auxiliary_data.clone())
    }

    pub fn set_prefer_pure_change(&mut self, prefer_pure_change: bool) {
        self.prefer_pure_change = prefer_pure_change;
    }

    pub fn new(
        linear_fee: &fees::LinearFee,
        pool_deposit: &BigNum, // protocol parameter
        key_deposit: &BigNum,  // protocol parameter
        max_value_size: u32, // protocol parameter
        max_tx_size: u32, // protocol parameter
        coins_per_utxo_word: &Coin, // protocol parameter
    ) -> Self {
        Self {
            coins_per_utxo_word: coins_per_utxo_word.clone(),
            key_deposit: key_deposit.clone(),
            pool_deposit: pool_deposit.clone(),
            max_value_size,
            max_tx_size,
            fee_algo: linear_fee.clone(),
            inputs: Vec::new(),
            outputs: TransactionOutputs::new(),
            fee: None,
            ttl: None,
            certs: None,
            withdrawals: None,
            auxiliary_data: None,
            input_types: MockWitnessSet {
                vkeys: BTreeSet::new(),
                scripts: BTreeSet::new(),
                bootstraps: BTreeSet::new(),
            },
            validity_start_interval: None,
            mint: None,
            inputs_auto_added: false,
            prefer_pure_change: false,
        }
    }

    /// does not include refunds or withdrawals
    pub fn get_explicit_input(&self) -> Result<Value, JsError> {
        self.inputs
            .iter()
            .try_fold(Value::new(&to_bignum(0)), |acc, ref tx_builder_input| {
                acc.checked_add(&tx_builder_input.amount)
            })
    }
    /// withdrawals and refunds
    pub fn get_implicit_input(&self) -> Result<Value, JsError> {
        internal_get_implicit_input(
            &self.withdrawals,
            &self.certs,
            &self.pool_deposit,
            &self.key_deposit,
        )
    }

    /// does not include fee
    pub fn get_explicit_output(&self) -> Result<Value, JsError> {
        self.outputs
            .0
            .iter()
            .try_fold(Value::new(&to_bignum(0)), |acc, ref output| {
                acc.checked_add(&output.amount())
            })
    }

    pub fn get_deposit(&self) -> Result<Coin, JsError> {
        internal_get_deposit(
            &self.certs,
            &self.pool_deposit,
            &self.key_deposit,
        )
    }

    pub fn get_fee_if_set(&self) -> Option<Coin> {
        self.fee.clone()
    }

    /// Warning: this function will mutate the /fee/ field
    pub fn add_change_if_needed(&mut self, address: &Address) -> Result<bool, JsError> {
        let fee = match &self.fee {
            None => self.min_fee(),
            // generating the change output involves changing the fee
            Some(_x) => {
                return Err(JsError::from_str(
                    "Cannot calculate change if fee was explicitly specified",
                ))
            }
        }?;

        let input_total = self
            .get_explicit_input()?
            .checked_add(&self.get_implicit_input()?)?;

        let output_total = self
            .get_explicit_output()?
            .checked_add(&Value::new(&self.get_deposit()?))?;

        use std::cmp::Ordering;
        match &input_total.partial_cmp(&output_total.checked_add(&Value::new(&fee))?) {
            Some(Ordering::Equal) => {
                // recall: min_fee assumed the fee was the maximum possible so we definitely have enough input to cover whatever fee it ends up being
                self.set_fee(&input_total.checked_sub(&output_total)?.coin());
                Ok(false)
            },
            Some(Ordering::Less) => Err(JsError::from_str("Insufficient input in transaction")),
            Some(Ordering::Greater) => {
                fn has_assets(ma: Option<MultiAsset>) -> bool {
                    ma.map(|assets| assets.len() > 0).unwrap_or(false)
                }
                let change_estimator = input_total.checked_sub(&output_total)?;
                if has_assets(change_estimator.multiasset()) {
                    fn will_adding_asset_make_output_overflow(output: &TransactionOutput, current_assets: &Assets, asset_to_add: (PolicyID, AssetName, BigNum), max_value_size: u32) -> bool {
                        let (policy, asset_name, value) = asset_to_add;
                        let mut current_assets_clone = current_assets.clone();
                        current_assets_clone.insert(&asset_name, &value);
                        let mut amount_clone = output.amount.clone();
                        let mut val = Value::new(&Coin::zero());
                        let mut ma = MultiAsset::new();

                        ma.insert(&policy, &current_assets_clone);
                        val.set_multiasset(&ma);
                        amount_clone = amount_clone.checked_add(&val).unwrap();

                        amount_clone.to_bytes().len() > max_value_size as usize
                    }
                    fn pack_nfts_for_change(max_value_size: u32, change_address: &Address, change_estimator: &Value) -> Result<Vec<MultiAsset>, JsError> {
                        // we insert the entire available ADA temporarily here since that could potentially impact the size
                        // as it could be 1, 2 3 or 4 bytes for Coin.
                        let mut change_assets: Vec<MultiAsset> = Vec::new();

                        let mut base_coin = Value::new(&change_estimator.coin());
                        base_coin.set_multiasset(&MultiAsset::new());
                        let mut output = TransactionOutput::new(change_address, &base_coin);
                        // If this becomes slow on large TXs we can optimize it like the folowing
                        // to avoid cloning + reserializing the entire output.
                        // This would probably be more relevant if we use a smarter packing algorithm
                        // which might need to compare more size differences than greedy
                        //let mut bytes_used = output.to_bytes().len();

                        // a greedy packing is done here to avoid an exponential bin-packing
                        // which in most cases likely shouldn't be the difference between
                        // having an extra change output or not unless there are gigantic
                        // differences in NFT policy sizes
                        for (policy, assets) in change_estimator.multiasset().unwrap().0.iter() {
                            // for simplicity we also don't split assets within a single policy since
                            // you would need to have a very high amoun of assets (which add 1-36 bytes each)
                            // in a single policy to make a difference. In the future if this becomes an issue
                            // we can change that here.

                            // this is the other part of the optimization but we need to take into account
                            // the difference between CBOR encoding which can change which happens in two places:
                            // a) length within assets of one policy id
                            // b) length of the entire multiasset
                            // so for simplicity we will just do it the safe, naive way unless
                            // performance becomes an issue.
                            //let extra_bytes = policy.to_bytes().len() + assets.to_bytes().len() + 2 + cbor_len_diff;
                            //if bytes_used + extra_bytes <= max_value_size as usize {
                            let mut old_amount = output.amount.clone();
                            let mut val = Value::new(&Coin::zero());
                            let mut next_nft = MultiAsset::new();

                            let asset_names = assets.keys();
                            let mut rebuilt_assets = Assets::new();
                            for n in 0..asset_names.len() {
                                let asset_name = asset_names.get(n);
                                let value = assets.get(&asset_name).unwrap();

                                if will_adding_asset_make_output_overflow(&output, &rebuilt_assets, (policy.clone(), asset_name.clone(), value), max_value_size) {
                                    // if we got here, this means we will run into a overflow error,
                                    // so we want to split into multiple outputs, for that we...

                                    // 1. insert the current assets as they are, as this won't overflow
                                    next_nft.insert(policy, &rebuilt_assets);
                                    val.set_multiasset(&next_nft);
                                    output.amount = output.amount.checked_add(&val)?;
                                    change_assets.push(output.amount.multiasset().unwrap());

                                    // 2. create a new output with the base coin value as zero
                                    base_coin = Value::new(&Coin::zero());
                                    base_coin.set_multiasset(&MultiAsset::new());
                                    output = TransactionOutput::new(change_address, &base_coin);

                                    // 3. continue building the new output from the asset we stopped
                                    old_amount = output.amount.clone();
                                    val = Value::new(&Coin::zero());
                                    next_nft = MultiAsset::new();

                                    rebuilt_assets = Assets::new();
                                }

                                rebuilt_assets.insert(&asset_name, &value);
                            }

                            next_nft.insert(policy, &rebuilt_assets);
                            val.set_multiasset(&next_nft);
                            output.amount = output.amount.checked_add(&val)?;

                            if output.amount.to_bytes().len() > max_value_size as usize {
                                output.amount = old_amount;
                                break;
                            }
                        }
                        change_assets.push(output.amount.multiasset().unwrap());
                        Ok(change_assets)
                    }
                    let mut change_left = input_total.checked_sub(&output_total)?;
                    let mut new_fee = fee.clone();
                    // we might need multiple change outputs for cases where the change has many asset types
                    // which surpass the max UTXO size limit
                    let minimum_utxo_val = min_pure_ada(&self.coins_per_utxo_word)?;
                    while let Some(Ordering::Greater) = change_left.multiasset.as_ref().map_or_else(|| None, |ma| ma.partial_cmp(&MultiAsset::new())) {
                        let nft_changes = pack_nfts_for_change(self.max_value_size, address, &change_left)?;
                        if nft_changes.len() == 0 {
                            // this likely should never happen
                            return Err(JsError::from_str("NFTs too large for change output"));
                        }
                        // we only add the minimum needed (for now) to cover this output
                        let mut change_value = Value::new(&Coin::zero());
                        for nft_change in nft_changes.iter() {
                            change_value.set_multiasset(&nft_change);
                            let min_ada = min_ada_required(&change_value, false, &self.coins_per_utxo_word)?;
                            change_value.set_coin(&min_ada);
                            let change_output = TransactionOutput::new(address, &change_value);
                            // increase fee
                            let fee_for_change = self.fee_for_output(&change_output)?;
                            new_fee = new_fee.checked_add(&fee_for_change)?;
                            if change_left.coin() < min_ada.checked_add(&new_fee)? {
                                return Err(JsError::from_str("Not enough ADA leftover to include non-ADA assets in a change address"));
                            }
                            change_left = change_left.checked_sub(&change_value)?;
                            self.add_output(&change_output)?;
                        }
                    }
                    change_left = change_left.checked_sub(&Value::new(&new_fee))?;
                    // add potentially a separate pure ADA change output
                    let left_above_minimum = change_left.coin.compare(&minimum_utxo_val) > 0;
                    if self.prefer_pure_change && left_above_minimum {
                        let pure_output = TransactionOutput::new(address, &change_left);
                        let additional_fee = self.fee_for_output(&pure_output)?;
                        let potential_pure_value = change_left.checked_sub(&Value::new(&additional_fee))?;
                        let potential_pure_above_minimum = potential_pure_value.coin.compare(&minimum_utxo_val) > 0;
                        if potential_pure_above_minimum {
                            new_fee = new_fee.checked_add(&additional_fee)?;
                            change_left = Value::zero();
                            self.add_output(&TransactionOutput::new(address, &potential_pure_value));
                        }
                    }
                    self.set_fee(&new_fee);
                    // add in the rest of the ADA
                    if !change_left.is_zero() {
                        self.outputs.0.last_mut().unwrap().amount = self.outputs.0.last().unwrap().amount.checked_add(&change_left)?;
                    }
                    Ok(true)
                } else {
                    let min_ada = min_ada_required(&change_estimator, false, &self.coins_per_utxo_word)?;
                    // no-asset case so we have no problem burning the rest if there is no other option
                    fn burn_extra(builder: &mut TransactionBuilder, burn_amount: &BigNum) -> Result<bool, JsError> {
                        // recall: min_fee assumed the fee was the maximum possible so we definitely have enough input to cover whatever fee it ends up being
                        builder.set_fee(burn_amount);
                        Ok(false) // not enough input to covert the extra fee from adding an output so we just burn whatever is left
                    };
                    match change_estimator.coin() >= min_ada {
                        false => burn_extra(self, &change_estimator.coin()),
                        true => {
                            // check how much the fee would increase if we added a change output
                            let fee_for_change = self.fee_for_output(&TransactionOutput {
                                address: address.clone(),
                                amount: change_estimator.clone(),
                                // TODO: data hash?
                                data_hash: None,
                            })?;

                            let new_fee = fee.checked_add(&fee_for_change)?;
                            match change_estimator.coin() >= min_ada.checked_add(&Value::new(&new_fee).coin())? {
                                false => burn_extra(self, &change_estimator.coin()),
                                true => {
                                    // recall: min_fee assumed the fee was the maximum possible so we definitely have enough input to cover whatever fee it ends up being
                                    self.set_fee(&new_fee);

                                    self.add_output(&TransactionOutput {
                                        address: address.clone(),
                                        amount: change_estimator.checked_sub(&Value::new(&new_fee.clone()))?,
                                        data_hash: None, // TODO: How do we get DataHash?
                                    })?;

                                    Ok(true)
                                }
                            }
                        }
                    }
                }
            }
            None => Err(JsError::from_str("missing input for some native asset")),
        }
    }

    fn build_and_size(&self) -> Result<(TransactionBody, usize), JsError> {
        let fee = self.fee.ok_or_else(|| JsError::from_str("Fee not specified"))?;
        let built = TransactionBody {
            inputs: TransactionInputs(self.inputs.iter().map(|ref tx_builder_input| tx_builder_input.input.clone()).collect()),
            outputs: self.outputs.clone(),
            fee: fee,
            ttl: self.ttl,
            certs: self.certs.clone(),
            withdrawals: self.withdrawals.clone(),
            update: None,
            auxiliary_data_hash: match &self.auxiliary_data {
                None => None,
                Some(x) => Some(utils::hash_auxiliary_data(x)),
            },
            validity_start_interval: self.validity_start_interval,
            mint: self.mint.clone(),
            // TODO: update for use with Alonzo
            script_data_hash: None,
            collateral: None,
            required_signers: None,
            network_id: None,
        };
        // we must build a tx with fake data (of correct size) to check the final Transaction size
        let full_tx = fake_full_tx(self, built)?;
        let full_tx_size = full_tx.to_bytes().len();
        return Ok((full_tx.body, full_tx_size));
    }

    pub fn full_size(&self) -> Result<usize, JsError> {
        return self.build_and_size().map(|r| { r.1 });
    }

    pub fn output_sizes(&self) -> Vec<usize> {
        return self.outputs.0.iter().map(|o| { o.to_bytes().len() }).collect();
    }

    pub fn build(&self) -> Result<TransactionBody, JsError> {
        let (body, full_tx_size) = self.build_and_size()?;
        if full_tx_size > self.max_tx_size as usize {
            Err(JsError::from_str(&format!(
                "Maximum transaction size of {} exceeded. Found: {}",
                self.max_tx_size,
                full_tx_size
            )))
        } else {
            Ok(body)
        }
    }

    /// warning: sum of all parts of a transaction must equal 0. You cannot just set the fee to the min value and forget about it
    /// warning: min_fee may be slightly larger than the actual minimum fee (ex: a few lovelaces)
    /// this is done to simplify the library code, but can be fixed later
    pub fn min_fee(&self) -> Result<Coin, JsError> {
        let mut self_copy = self.clone();
        self_copy.set_fee(&to_bignum(0x1_00_00_00_00));
        min_fee(&self_copy)
    }
}

#[cfg(test)]
mod tests {
    use super::*;
    use fees::*;

    const MAX_VALUE_SIZE: u32 = 4000;
    const MAX_TX_SIZE: u32 = 8000; // might be out of date but suffices for our tests
    // this is what is used in mainnet
    static COINS_PER_UTXO_WORD: u64 = 34_482;

    fn genesis_id() -> TransactionHash {
        TransactionHash::from([0u8; TransactionHash::BYTE_COUNT])
    }

    fn root_key_15() -> Bip32PrivateKey {
        // art forum devote street sure rather head chuckle guard poverty release quote oak craft enemy
        let entropy = [0x0c, 0xcb, 0x74, 0xf3, 0x6b, 0x7d, 0xa1, 0x64, 0x9a, 0x81, 0x44, 0x67, 0x55, 0x22, 0xd4, 0xd8, 0x09, 0x7c, 0x64, 0x12];
        Bip32PrivateKey::from_bip39_entropy(&entropy, &[])
    }

    fn harden(index: u32) -> u32 {
        index | 0x80_00_00_00
    }

    #[test]
    fn check_fake_private_key() {
        let fpk = fake_private_key();
        assert_eq!(
            fpk.to_bech32(),
            "xprv1hretan5mml3tq2p0twkhq4tz4jvka7m2l94kfr6yghkyfar6m9wppc7h9unw6p65y23kakzct3695rs32z7vaw3r2lg9scmfj8ec5du3ufydu5yuquxcz24jlkjhsc9vsa4ufzge9s00fn398svhacse5su2awrw",
        );
        assert_eq!(
            fpk.to_public().to_bech32(),
            "xpub1eamrnx3pph58yr5l4z2wghjpu2dt2f0rp0zq9qquqa39p52ct0xercjgmegfcpcdsy4t9ld90ps2epmtcjy3jtq77n8z20qe0m3pnfqntgrgj",
        );
    }

    #[test]
    fn build_tx_with_change() {
        let linear_fee = LinearFee::new(&to_bignum(500), &to_bignum(2));
        let mut tx_builder = TransactionBuilder::new(
            &linear_fee,
            &to_bignum(1),
            &to_bignum(1),
            MAX_VALUE_SIZE,
            MAX_TX_SIZE,
            &to_bignum(1),
        );
        let spend = root_key_15()
            .derive(harden(1852))
            .derive(harden(1815))
            .derive(harden(0))
            .derive(0)
            .derive(0)
            .to_public();
        let change_key = root_key_15()
            .derive(harden(1852))
            .derive(harden(1815))
            .derive(harden(0))
            .derive(1)
            .derive(0)
            .to_public();
        let stake = root_key_15()
            .derive(harden(1852))
            .derive(harden(1815))
            .derive(harden(0))
            .derive(2)
            .derive(0)
            .to_public();

        let spend_cred = StakeCredential::from_keyhash(&spend.to_raw_key().hash());
        let stake_cred = StakeCredential::from_keyhash(&stake.to_raw_key().hash());
        let addr_net_0 = BaseAddress::new(NetworkInfo::testnet().network_id(), &spend_cred, &stake_cred).to_address();
        tx_builder.add_key_input(
            &spend.to_raw_key().hash(),
            &TransactionInput::new(&genesis_id(), 0),
            &Value::new(&to_bignum(1_000_000))
        );
        tx_builder.add_output(&TransactionOutput::new(
            &addr_net_0,
            &Value::new(&to_bignum(29))
        )).unwrap();
        tx_builder.set_ttl(1000);

        let change_cred = StakeCredential::from_keyhash(&change_key.to_raw_key().hash());
        let change_addr = BaseAddress::new(NetworkInfo::testnet().network_id(), &change_cred, &stake_cred).to_address();
        let added_change = tx_builder.add_change_if_needed(
            &change_addr
        );
        assert!(added_change.unwrap());
        assert_eq!(tx_builder.outputs.len(), 2);
        assert_eq!(
            tx_builder.get_explicit_input().unwrap().checked_add(&tx_builder.get_implicit_input().unwrap()).unwrap(),
            tx_builder.get_explicit_output().unwrap().checked_add(&Value::new(&tx_builder.get_fee_if_set().unwrap())).unwrap()
        );
        assert_eq!(tx_builder.full_size().unwrap(), 285);
        assert_eq!(tx_builder.output_sizes(), vec![62, 65]);
        let _final_tx = tx_builder.build(); // just test that it doesn't throw
    }

    #[test]
    fn build_tx_without_change() {
        let linear_fee = LinearFee::new(&to_bignum(500), &to_bignum(2));
        let mut tx_builder = TransactionBuilder::new(
            &linear_fee,
            &to_bignum(1),
            &to_bignum(1),
            MAX_VALUE_SIZE,
            MAX_TX_SIZE,
            &to_bignum(1),
        );
        let spend = root_key_15()
            .derive(harden(1852))
            .derive(harden(1815))
            .derive(harden(0))
            .derive(0)
            .derive(0)
            .to_public();
        let change_key = root_key_15()
            .derive(harden(1852))
            .derive(harden(1815))
            .derive(harden(0))
            .derive(1)
            .derive(0)
            .to_public();
        let stake = root_key_15()
            .derive(harden(1852))
            .derive(harden(1815))
            .derive(harden(0))
            .derive(2)
            .derive(0)
            .to_public();

        let spend_cred = StakeCredential::from_keyhash(&spend.to_raw_key().hash());
        let stake_cred = StakeCredential::from_keyhash(&stake.to_raw_key().hash());
        let addr_net_0 = BaseAddress::new(NetworkInfo::testnet().network_id(), &spend_cred, &stake_cred).to_address();
        tx_builder.add_key_input(
            &spend.to_raw_key().hash(),
            &TransactionInput::new(&genesis_id(), 0),
            &Value::new(&to_bignum(1_000_000))
        );
        tx_builder.add_output(&TransactionOutput::new(
            &addr_net_0,
            &Value::new(&to_bignum(880_000))
        )).unwrap();
        tx_builder.set_ttl(1000);

        let change_cred = StakeCredential::from_keyhash(&change_key.to_raw_key().hash());
        let change_addr = BaseAddress::new(NetworkInfo::testnet().network_id(), &change_cred, &stake_cred).to_address();
        let added_change = tx_builder.add_change_if_needed(
            &change_addr
        );
        assert!(!added_change.unwrap());
        assert_eq!(tx_builder.outputs.len(), 1);
        assert_eq!(
            tx_builder.get_explicit_input().unwrap().checked_add(&tx_builder.get_implicit_input().unwrap()).unwrap(),
            tx_builder.get_explicit_output().unwrap().checked_add(&Value::new(&tx_builder.get_fee_if_set().unwrap())).unwrap()
        );
        let _final_tx = tx_builder.build(); // just test that it doesn't throw
    }

    #[test]
    fn build_tx_with_certs() {
        let linear_fee = LinearFee::new(&to_bignum(500), &to_bignum(2));
        let mut tx_builder = TransactionBuilder::new(
            &linear_fee,
            &to_bignum(1),
            &to_bignum(1_000_000),
            MAX_VALUE_SIZE,
            MAX_TX_SIZE,
            &to_bignum(1),
        );
        let spend = root_key_15()
            .derive(harden(1852))
            .derive(harden(1815))
            .derive(harden(0))
            .derive(0)
            .derive(0)
            .to_public();
        let change_key = root_key_15()
            .derive(harden(1852))
            .derive(harden(1815))
            .derive(harden(0))
            .derive(1)
            .derive(0)
            .to_public();
        let stake = root_key_15()
            .derive(harden(1852))
            .derive(harden(1815))
            .derive(harden(0))
            .derive(2)
            .derive(0)
            .to_public();

        let stake_cred = StakeCredential::from_keyhash(&stake.to_raw_key().hash());
        tx_builder.add_key_input(
            &spend.to_raw_key().hash(),
            &TransactionInput::new(&genesis_id(), 0),
            &Value::new(&to_bignum(5_000_000))
        );
        tx_builder.set_ttl(1000);

        let mut certs = Certificates::new();
        certs.add(&Certificate::new_stake_registration(&StakeRegistration::new(&stake_cred)));
        certs.add(&Certificate::new_stake_delegation(&StakeDelegation::new(
            &stake_cred,
            &stake.to_raw_key().hash(), // in reality, this should be the pool owner's key, not ours
        )));
        tx_builder.set_certs(&certs);

        let change_cred = StakeCredential::from_keyhash(&change_key.to_raw_key().hash());
        let change_addr = BaseAddress::new(NetworkInfo::testnet().network_id(), &change_cred, &stake_cred).to_address();
        tx_builder.add_change_if_needed(
            &change_addr
        ).unwrap();
        assert_eq!(tx_builder.min_fee().unwrap().to_str(), "214002");
        assert_eq!(tx_builder.get_fee_if_set().unwrap().to_str(), "214002");
        assert_eq!(tx_builder.get_deposit().unwrap().to_str(), "1000000");
        assert_eq!(tx_builder.outputs.len(), 1);
        assert_eq!(
            tx_builder.get_explicit_input().unwrap().checked_add(&tx_builder.get_implicit_input().unwrap()).unwrap(),
            tx_builder
                .get_explicit_output().unwrap()
                .checked_add(&Value::new(&tx_builder.get_fee_if_set().unwrap())).unwrap()
                .checked_add(&Value::new(&tx_builder.get_deposit().unwrap())).unwrap()
        );
        let _final_tx = tx_builder.build(); // just test that it doesn't throw
    }

    #[test]
    fn build_tx_exact_amount() {
        // transactions where sum(input) == sum(output) exact should pass
        let linear_fee = LinearFee::new(&to_bignum(0), &to_bignum(0));
        let mut tx_builder = TransactionBuilder::new(
            &linear_fee,
            &to_bignum(0),
            &to_bignum(0),
            MAX_VALUE_SIZE,
            MAX_TX_SIZE,
            &to_bignum(1),
        );
        let spend = root_key_15()
            .derive(harden(1852))
            .derive(harden(1815))
            .derive(harden(0))
            .derive(0)
            .derive(0)
            .to_public();
        let change_key = root_key_15()
            .derive(harden(1852))
            .derive(harden(1815))
            .derive(harden(0))
            .derive(1)
            .derive(0)
            .to_public();
        let stake = root_key_15()
            .derive(harden(1852))
            .derive(harden(1815))
            .derive(harden(0))
            .derive(2)
            .derive(0)
            .to_public();
        tx_builder.add_key_input(
            &&spend.to_raw_key().hash(),
            &TransactionInput::new(&genesis_id(), 0),
            &Value::new(&to_bignum(100))
        );
        let spend_cred = StakeCredential::from_keyhash(&spend.to_raw_key().hash());
        let stake_cred = StakeCredential::from_keyhash(&stake.to_raw_key().hash());
        let addr_net_0 = BaseAddress::new(NetworkInfo::testnet().network_id(), &spend_cred, &stake_cred).to_address();
        tx_builder.add_output(&TransactionOutput::new(
            &addr_net_0,
            &Value::new(&to_bignum(100))
        )).unwrap();
        tx_builder.set_ttl(0);

        let change_cred = StakeCredential::from_keyhash(&change_key.to_raw_key().hash());
        let change_addr = BaseAddress::new(NetworkInfo::testnet().network_id(), &change_cred, &stake_cred).to_address();
        let added_change = tx_builder.add_change_if_needed(
            &change_addr
        ).unwrap();
        assert_eq!(added_change, false);
        let final_tx = tx_builder.build().unwrap();
        assert_eq!(final_tx.outputs().len(), 1);
    }

    #[test]
    fn build_tx_exact_change() {
        // transactions where we have exactly enough ADA to add change should pass
        let linear_fee = LinearFee::new(&to_bignum(0), &to_bignum(0));
        let mut tx_builder = TransactionBuilder::new(
            &linear_fee,
            &to_bignum(0),
            &to_bignum(0),
            MAX_VALUE_SIZE,
            MAX_TX_SIZE,
            &to_bignum(1)
        );
        let spend = root_key_15()
            .derive(harden(1852))
            .derive(harden(1815))
            .derive(harden(0))
            .derive(0)
            .derive(0)
            .to_public();
        let change_key = root_key_15()
            .derive(harden(1852))
            .derive(harden(1815))
            .derive(harden(0))
            .derive(1)
            .derive(0)
            .to_public();
        let stake = root_key_15()
            .derive(harden(1852))
            .derive(harden(1815))
            .derive(harden(0))
            .derive(2)
            .derive(0)
            .to_public();
        tx_builder.add_key_input(
            &&spend.to_raw_key().hash(),
            &TransactionInput::new(&genesis_id(), 0),
            &Value::new(&to_bignum(58))
        );
        let spend_cred = StakeCredential::from_keyhash(&spend.to_raw_key().hash());
        let stake_cred = StakeCredential::from_keyhash(&stake.to_raw_key().hash());
        let addr_net_0 = BaseAddress::new(
            NetworkInfo::testnet().network_id(),
            &spend_cred,
            &stake_cred,
        )
        .to_address();
        tx_builder
            .add_output(&TransactionOutput::new(
                &addr_net_0,
                &Value::new(&to_bignum(29)),
            ))
            .unwrap();
        tx_builder.set_ttl(0);

        let change_cred = StakeCredential::from_keyhash(&change_key.to_raw_key().hash());
        let change_addr = BaseAddress::new(NetworkInfo::testnet().network_id(), &change_cred, &stake_cred).to_address();
        let added_change = tx_builder.add_change_if_needed(
            &change_addr
        ).unwrap();
        assert_eq!(added_change, true);
        let final_tx = tx_builder.build().unwrap();
        assert_eq!(final_tx.outputs().len(), 2);
        assert_eq!(final_tx.outputs().get(1).amount().coin().to_str(), "29");
    }

    #[test]
    #[should_panic]
    fn build_tx_insufficient_deposit() {
        // transactions should fail with insufficient fees if a deposit is required
        let linear_fee = LinearFee::new(&to_bignum(0), &to_bignum(0));
        let mut tx_builder = TransactionBuilder::new(
            &linear_fee,
            &to_bignum(0),
            &to_bignum(5),
            MAX_VALUE_SIZE,
            MAX_TX_SIZE,
            &to_bignum(1)
        );
        let spend = root_key_15()
            .derive(harden(1852))
            .derive(harden(1815))
            .derive(harden(0))
            .derive(0)
            .derive(0)
            .to_public();
        let change_key = root_key_15()
            .derive(harden(1852))
            .derive(harden(1815))
            .derive(harden(0))
            .derive(1)
            .derive(0)
            .to_public();
        let stake = root_key_15()
            .derive(harden(1852))
            .derive(harden(1815))
            .derive(harden(0))
            .derive(2)
            .derive(0)
            .to_public();
        tx_builder.add_key_input(
            &&spend.to_raw_key().hash(),
            &TransactionInput::new(&genesis_id(), 0),
            &Value::new(&to_bignum(5)),
        );
        let spend_cred = StakeCredential::from_keyhash(&spend.to_raw_key().hash());
        let stake_cred = StakeCredential::from_keyhash(&stake.to_raw_key().hash());
        let addr_net_0 = BaseAddress::new(
            NetworkInfo::testnet().network_id(),
            &spend_cred,
            &stake_cred,
        )
        .to_address();
        tx_builder
            .add_output(&TransactionOutput::new(
                &addr_net_0,
                &Value::new(&to_bignum(5)),
            ))
            .unwrap();
        tx_builder.set_ttl(0);

        // add a cert which requires a deposit
        let mut certs = Certificates::new();
        certs.add(&Certificate::new_stake_registration(
            &StakeRegistration::new(&stake_cred),
        ));
        tx_builder.set_certs(&certs);

        let change_cred = StakeCredential::from_keyhash(&change_key.to_raw_key().hash());
        let change_addr = BaseAddress::new(
            NetworkInfo::testnet().network_id(),
            &change_cred,
            &stake_cred,
        )
        .to_address();

        tx_builder.add_change_if_needed(&change_addr).unwrap();
    }

    #[test]
    fn build_tx_with_inputs() {
        let linear_fee = LinearFee::new(&to_bignum(500), &to_bignum(2));
        let mut tx_builder = TransactionBuilder::new(
            &linear_fee,
            &to_bignum(1),
            &to_bignum(1),
            MAX_VALUE_SIZE,
            MAX_TX_SIZE,
            &to_bignum(1)
        );
        let spend = root_key_15()
            .derive(harden(1852))
            .derive(harden(1815))
            .derive(harden(0))
            .derive(0)
            .derive(0)
            .to_public();
        let stake = root_key_15()
            .derive(harden(1852))
            .derive(harden(1815))
            .derive(harden(0))
            .derive(2)
            .derive(0)
            .to_public();

        let spend_cred = StakeCredential::from_keyhash(&spend.to_raw_key().hash());
        let stake_cred = StakeCredential::from_keyhash(&stake.to_raw_key().hash());

        {
            assert_eq!(tx_builder.fee_for_input(
                &EnterpriseAddress::new(
                    NetworkInfo::testnet().network_id(),
                    &spend_cred
                ).to_address(),
                &TransactionInput::new(&genesis_id(), 0),
                &Value::new(&to_bignum(1_000_000))
            ).unwrap().to_str(), "69500");
            tx_builder.add_input(
                &EnterpriseAddress::new(
                    NetworkInfo::testnet().network_id(),
                    &spend_cred
                ).to_address(),
                &TransactionInput::new(&genesis_id(), 0),
                &Value::new(&to_bignum(1_000_000))
            );
        }
        tx_builder.add_input(
            &BaseAddress::new(
                NetworkInfo::testnet().network_id(),
                &spend_cred,
                &stake_cred
            ).to_address(),
            &TransactionInput::new(&genesis_id(), 0),
            &Value::new(&to_bignum(1_000_000))
        );
        tx_builder.add_input(
            &PointerAddress::new(
                NetworkInfo::testnet().network_id(),
                &spend_cred,
                &Pointer::new(
                    0,
                    0,
                    0
                )
            ).to_address(),
            &TransactionInput::new(&genesis_id(), 0),
            &Value::new(&to_bignum(1_000_000))
        );
        tx_builder.add_input(
            &ByronAddress::icarus_from_key(
                &spend, NetworkInfo::testnet().protocol_magic()
            ).to_address(),
            &TransactionInput::new(&genesis_id(), 0),
            &Value::new(&to_bignum(1_000_000))
        );

        assert_eq!(tx_builder.inputs.len(), 4);
    }

    #[test]
    fn build_tx_with_native_assets_change() {
        let linear_fee = LinearFee::new(&to_bignum(0), &to_bignum(1));
        let coins_per_utxo_word = to_bignum(1);
        let mut tx_builder = TransactionBuilder::new(
            &linear_fee,
            &to_bignum(0),
            &to_bignum(0),
            MAX_VALUE_SIZE,
            MAX_TX_SIZE,
            &coins_per_utxo_word,
        );
        let spend = root_key_15()
            .derive(harden(1852))
            .derive(harden(1815))
            .derive(harden(0))
            .derive(0)
            .derive(0)
            .to_public();
        let change_key = root_key_15()
            .derive(harden(1852))
            .derive(harden(1815))
            .derive(harden(0))
            .derive(1)
            .derive(0)
            .to_public();
        let stake = root_key_15()
            .derive(harden(1852))
            .derive(harden(1815))
            .derive(harden(0))
            .derive(2)
            .derive(0)
            .to_public();

        let policy_id = &PolicyID::from([0u8; 28]);
        let name = AssetName::new(vec![0u8, 1, 2, 3]).unwrap();

        let ma_input1 = 100;
        let ma_input2 = 200;
        let ma_output1 = 60;

        let multiassets = [ma_input1, ma_input2, ma_output1]
            .iter()
            .map(|input| {
                let mut multiasset = MultiAsset::new();
                multiasset.insert(policy_id, &{
                    let mut assets = Assets::new();
                    assets.insert(&name, &to_bignum(*input));
                    assets
                });
                multiasset
            })
            .collect::<Vec<MultiAsset>>();

        for (multiasset, ada) in multiassets
            .iter()
            .zip([100u64, 100].iter().cloned().map(to_bignum))
        {
            let mut input_amount = Value::new(&ada);
            input_amount.set_multiasset(multiasset);

            tx_builder.add_key_input(
                &&spend.to_raw_key().hash(),
                &TransactionInput::new(&genesis_id(), 0),
                &input_amount,
            );
        }

        let stake_cred = StakeCredential::from_keyhash(&stake.to_raw_key().hash());
        let spend_cred = StakeCredential::from_keyhash(&spend.to_raw_key().hash());

        let addr_net_0 = BaseAddress::new(
            NetworkInfo::testnet().network_id(),
            &spend_cred,
            &stake_cred,
        )
        .to_address();

        let mut output_amount = Value::new(&to_bignum(100));
        output_amount.set_multiasset(&multiassets[2]);

        tx_builder
            .add_output(&TransactionOutput::new(&addr_net_0, &output_amount))
            .unwrap();

        let change_cred = StakeCredential::from_keyhash(&change_key.to_raw_key().hash());
        let change_addr = BaseAddress::new(
            NetworkInfo::testnet().network_id(),
            &change_cred,
            &stake_cred,
        )
        .to_address();

        let added_change = tx_builder.add_change_if_needed(&change_addr).unwrap();
        assert_eq!(added_change, true);
        let final_tx = tx_builder.build().unwrap();
        assert_eq!(final_tx.outputs().len(), 2);
        assert_eq!(
            final_tx
                .outputs()
                .get(1)
                .amount()
                .multiasset()
                .unwrap()
                .get(policy_id)
                .unwrap()
                .get(&name)
                .unwrap(),
            to_bignum(ma_input1 + ma_input2 - ma_output1)
        );
        assert_eq!(
            final_tx.outputs().get(1).amount().coin(),
            to_bignum(99)
        );
    }

    #[test]
    fn build_tx_with_native_assets_change_and_purification() {
        let linear_fee = LinearFee::new(&to_bignum(0), &to_bignum(1));
        let minimum_utxo_value = to_bignum(1);
        let coin_per_utxo_word = to_bignum(1);
        let mut tx_builder = TransactionBuilder::new(
            &linear_fee,
            &to_bignum(0),
            &to_bignum(0),
            MAX_VALUE_SIZE,
            MAX_TX_SIZE,
            &coin_per_utxo_word,
        );
        // Prefer pure change!
        tx_builder.set_prefer_pure_change(true);
        let spend = root_key_15()
            .derive(harden(1852))
            .derive(harden(1815))
            .derive(harden(0))
            .derive(0)
            .derive(0)
            .to_public();
        let change_key = root_key_15()
            .derive(harden(1852))
            .derive(harden(1815))
            .derive(harden(0))
            .derive(1)
            .derive(0)
            .to_public();
        let stake = root_key_15()
            .derive(harden(1852))
            .derive(harden(1815))
            .derive(harden(0))
            .derive(2)
            .derive(0)
            .to_public();

        let policy_id = &PolicyID::from([0u8; 28]);
        let name = AssetName::new(vec![0u8, 1, 2, 3]).unwrap();

        let ma_input1 = 100;
        let ma_input2 = 200;
        let ma_output1 = 60;

        let multiassets = [ma_input1, ma_input2, ma_output1]
            .iter()
            .map(|input| {
                let mut multiasset = MultiAsset::new();
                multiasset.insert(policy_id, &{
                    let mut assets = Assets::new();
                    assets.insert(&name, &to_bignum(*input));
                    assets
                });
                multiasset
            })
            .collect::<Vec<MultiAsset>>();

        for (multiasset, ada) in multiassets
            .iter()
            .zip([100u64, 100].iter().cloned().map(to_bignum))
        {
            let mut input_amount = Value::new(&ada);
            input_amount.set_multiasset(multiasset);

            tx_builder.add_key_input(
                &&spend.to_raw_key().hash(),
                &TransactionInput::new(&genesis_id(), 0),
                &input_amount,
            );
        }

        let stake_cred = StakeCredential::from_keyhash(&stake.to_raw_key().hash());
        let spend_cred = StakeCredential::from_keyhash(&spend.to_raw_key().hash());

        let addr_net_0 = BaseAddress::new(
            NetworkInfo::testnet().network_id(),
            &spend_cred,
            &stake_cred,
        )
        .to_address();

        let mut output_amount = Value::new(&to_bignum(50));
        output_amount.set_multiasset(&multiassets[2]);

        tx_builder
            .add_output(&TransactionOutput::new(&addr_net_0, &output_amount))
            .unwrap();

        let change_cred = StakeCredential::from_keyhash(&change_key.to_raw_key().hash());
        let change_addr = BaseAddress::new(
            NetworkInfo::testnet().network_id(),
            &change_cred,
            &stake_cred,
        )
        .to_address();

        let added_change = tx_builder.add_change_if_needed(&change_addr).unwrap();
        assert_eq!(added_change, true);
        let final_tx = tx_builder.build().unwrap();
        assert_eq!(final_tx.outputs().len(), 3);
        assert_eq!(
            final_tx.outputs().get(0).amount().coin(),
            to_bignum(50)
        );
        assert_eq!(
            final_tx
                .outputs()
                .get(1)
                .amount()
                .multiasset()
                .unwrap()
                .get(policy_id)
                .unwrap()
                .get(&name)
                .unwrap(),
            to_bignum(ma_input1 + ma_input2 - ma_output1)
        );
        // The first change output that contains all the tokens contain minimum required Coin
        let min_coin_for_dirty_change = min_ada_required(
            &final_tx.outputs().get(1).amount(),
            false,
            &coin_per_utxo_word,
        ).unwrap();
        assert_eq!(
            final_tx.outputs().get(1).amount().coin(),
            min_coin_for_dirty_change
        );
        assert_eq!(
            final_tx.outputs().get(2).amount().coin(),
            to_bignum(110)
        );
        assert_eq!(
            final_tx.outputs().get(2).amount().multiasset(),
            None
        );
    }

    #[test]
    fn build_tx_with_native_assets_change_and_no_purification_cuz_not_enough_pure_coin() {
        let linear_fee = LinearFee::new(&to_bignum(1), &to_bignum(1));
        let minimum_utxo_value = to_bignum(10);
        let mut tx_builder = TransactionBuilder::new(
            &linear_fee,
            &to_bignum(0),
            &to_bignum(0),
            MAX_VALUE_SIZE,
            MAX_TX_SIZE,
            &to_bignum(1),
        );
        // Prefer pure change!
        tx_builder.set_prefer_pure_change(true);
        let spend = root_key_15()
            .derive(harden(1852))
            .derive(harden(1815))
            .derive(harden(0))
            .derive(0)
            .derive(0)
            .to_public();
        let change_key = root_key_15()
            .derive(harden(1852))
            .derive(harden(1815))
            .derive(harden(0))
            .derive(1)
            .derive(0)
            .to_public();
        let stake = root_key_15()
            .derive(harden(1852))
            .derive(harden(1815))
            .derive(harden(0))
            .derive(2)
            .derive(0)
            .to_public();

        let policy_id = &PolicyID::from([0u8; 28]);
        let name = AssetName::new(vec![0u8, 1, 2, 3]).unwrap();

        let ma_input1 = 100;
        let ma_input2 = 200;
        let ma_output1 = 60;

        let multiassets = [ma_input1, ma_input2, ma_output1]
            .iter()
            .map(|input| {
                let mut multiasset = MultiAsset::new();
                multiasset.insert(policy_id, &{
                    let mut assets = Assets::new();
                    assets.insert(&name, &to_bignum(*input));
                    assets
                });
                multiasset
            })
            .collect::<Vec<MultiAsset>>();

        for (multiasset, ada) in multiassets
            .iter()
            .zip([300u64, 300].iter().cloned().map(to_bignum))
        {
            let mut input_amount = Value::new(&ada);
            input_amount.set_multiasset(multiasset);

            tx_builder.add_key_input(
                &&spend.to_raw_key().hash(),
                &TransactionInput::new(&genesis_id(), 0),
                &input_amount,
            );
        }

        let stake_cred = StakeCredential::from_keyhash(&stake.to_raw_key().hash());
        let spend_cred = StakeCredential::from_keyhash(&spend.to_raw_key().hash());

        let addr_net_0 = BaseAddress::new(
            NetworkInfo::testnet().network_id(),
            &spend_cred,
            &stake_cred,
        )
        .to_address();

        let mut output_amount = Value::new(&to_bignum(100));
        output_amount.set_multiasset(&multiassets[2]);

        tx_builder
            .add_output(&TransactionOutput::new(&addr_net_0, &output_amount))
            .unwrap();

        let change_cred = StakeCredential::from_keyhash(&change_key.to_raw_key().hash());
        let change_addr = BaseAddress::new(
            NetworkInfo::testnet().network_id(),
            &change_cred,
            &stake_cred,
        )
        .to_address();

        let added_change = tx_builder.add_change_if_needed(&change_addr).unwrap();
        assert_eq!(added_change, true);
        let final_tx = tx_builder.build().unwrap();
        assert_eq!(final_tx.outputs().len(), 2);
        assert_eq!(
            final_tx.outputs().get(0).amount().coin(),
            to_bignum(100)
        );
        assert_eq!(
            final_tx
                .outputs()
                .get(1)
                .amount()
                .multiasset()
                .unwrap()
                .get(policy_id)
                .unwrap()
                .get(&name)
                .unwrap(),
            to_bignum(ma_input1 + ma_input2 - ma_output1)
        );
        // The single change output contains more Coin then minimal utxo value
        // But not enough to cover the additional fee for a separate output
        assert_eq!(
            final_tx.outputs().get(1).amount().coin(),
            to_bignum(101)
        );
    }

    #[test]
    #[should_panic]
    fn build_tx_leftover_assets() {
        let linear_fee = LinearFee::new(&to_bignum(500), &to_bignum(2));
        let mut tx_builder = TransactionBuilder::new(
            &linear_fee,
            &to_bignum(1),
            &to_bignum(1),
            MAX_VALUE_SIZE,
            MAX_TX_SIZE,
            &to_bignum(1)
        );
        let spend = root_key_15()
            .derive(harden(1852))
            .derive(harden(1815))
            .derive(harden(0))
            .derive(0)
            .derive(0)
            .to_public();
        let change_key = root_key_15()
            .derive(harden(1852))
            .derive(harden(1815))
            .derive(harden(0))
            .derive(1)
            .derive(0)
            .to_public();
        let stake = root_key_15()
            .derive(harden(1852))
            .derive(harden(1815))
            .derive(harden(0))
            .derive(2)
            .derive(0)
            .to_public();

        let spend_cred = StakeCredential::from_keyhash(&spend.to_raw_key().hash());
        let stake_cred = StakeCredential::from_keyhash(&stake.to_raw_key().hash());
        let addr_net_0 = BaseAddress::new(NetworkInfo::testnet().network_id(), &spend_cred, &stake_cred).to_address();

        // add an input that contains an asset not present in the output
        let policy_id = &PolicyID::from([0u8; 28]);
        let name = AssetName::new(vec![0u8, 1, 2, 3]).unwrap();
        let mut input_amount = Value::new(&to_bignum(1_000_000));
        let mut input_multiasset = MultiAsset::new();
        input_multiasset.insert(policy_id, &{
            let mut assets = Assets::new();
            assets.insert(&name, &to_bignum(100));
            assets
        });
        input_amount.set_multiasset(&input_multiasset);
        tx_builder.add_key_input(
            &spend.to_raw_key().hash(),
            &TransactionInput::new(&genesis_id(), 0),
            &input_amount
        );

        tx_builder.add_output(&TransactionOutput::new(
            &addr_net_0,
            &Value::new(&to_bignum(880_000))
        )).unwrap();
        tx_builder.set_ttl(1000);

        let change_cred = StakeCredential::from_keyhash(&change_key.to_raw_key().hash());
        let change_addr = BaseAddress::new(NetworkInfo::testnet().network_id(), &change_cred, &stake_cred).to_address();
        let added_change = tx_builder.add_change_if_needed(
            &change_addr
        );
        assert!(!added_change.unwrap());
        assert_eq!(tx_builder.outputs.len(), 1);
        assert_eq!(
            tx_builder.get_explicit_input().unwrap().checked_add(&tx_builder.get_implicit_input().unwrap()).unwrap(),
            tx_builder.get_explicit_output().unwrap().checked_add(&Value::new(&tx_builder.get_fee_if_set().unwrap())).unwrap()
        );
        let _final_tx = tx_builder.build(); // just test that it doesn't throw
    }

    #[test]
    fn build_tx_burn_less_than_min_ada() {
        let linear_fee = LinearFee::new(&to_bignum(44), &to_bignum(155381));
        let mut tx_builder = TransactionBuilder::new(
            &linear_fee,
            &to_bignum(500000000),
            &to_bignum(2000000),
            MAX_VALUE_SIZE,
            MAX_TX_SIZE,
            // with this mainnet value we should end up with a final min_ada_required of just under 1_000_000
            &to_bignum(COINS_PER_UTXO_WORD),
        );

        let output_addr = ByronAddress::from_base58("Ae2tdPwUPEZD9QQf2ZrcYV34pYJwxK4vqXaF8EXkup1eYH73zUScHReM42b").unwrap();
        tx_builder.add_output(&TransactionOutput::new(
            &output_addr.to_address(),
            &Value::new(&to_bignum(2_000_000))
        )).unwrap();

        tx_builder.add_input(
            &ByronAddress::from_base58("Ae2tdPwUPEZ5uzkzh1o2DHECiUi3iugvnnKHRisPgRRP3CTF4KCMvy54Xd3").unwrap().to_address(),
            &TransactionInput::new(
                &genesis_id(),
                0
            ),
            &Value::new(&to_bignum(2_400_000))
        );

        tx_builder.set_ttl(1);

        let change_addr = ByronAddress::from_base58("Ae2tdPwUPEZGUEsuMAhvDcy94LKsZxDjCbgaiBBMgYpR8sKf96xJmit7Eho").unwrap();
        let added_change = tx_builder.add_change_if_needed(
            &change_addr.to_address()
        );
        assert!(!added_change.unwrap());
        assert_eq!(tx_builder.outputs.len(), 1);
        assert_eq!(
            tx_builder.get_explicit_input().unwrap().checked_add(&tx_builder.get_implicit_input().unwrap()).unwrap(),
            tx_builder.get_explicit_output().unwrap().checked_add(&Value::new(&tx_builder.get_fee_if_set().unwrap())).unwrap()
        );
        let _final_tx = tx_builder.build(); // just test that it doesn't throw
    }

    #[test]
    fn build_tx_burn_empty_assets() {
        let linear_fee = LinearFee::new(&to_bignum(44), &to_bignum(155381));
        let mut tx_builder = TransactionBuilder::new(
            &linear_fee,
            &to_bignum(500000000),
            &to_bignum(2000000),
            MAX_VALUE_SIZE,
            MAX_TX_SIZE,
            &to_bignum(COINS_PER_UTXO_WORD)
        );

        let output_addr = ByronAddress::from_base58("Ae2tdPwUPEZD9QQf2ZrcYV34pYJwxK4vqXaF8EXkup1eYH73zUScHReM42b").unwrap();
        tx_builder.add_output(&TransactionOutput::new(
            &output_addr.to_address(),
            &Value::new(&to_bignum(2_000_000))
        )).unwrap();

        let mut input_value = Value::new(&to_bignum(2_400_000));
        input_value.set_multiasset(&MultiAsset::new());
        tx_builder.add_input(
            &ByronAddress::from_base58("Ae2tdPwUPEZ5uzkzh1o2DHECiUi3iugvnnKHRisPgRRP3CTF4KCMvy54Xd3").unwrap().to_address(),
            &TransactionInput::new(
                &genesis_id(),
                0
            ),
            &input_value
        );

        tx_builder.set_ttl(1);

        let change_addr = ByronAddress::from_base58("Ae2tdPwUPEZGUEsuMAhvDcy94LKsZxDjCbgaiBBMgYpR8sKf96xJmit7Eho").unwrap();
        let added_change = tx_builder.add_change_if_needed(
            &change_addr.to_address()
        );
        assert!(!added_change.unwrap());
        assert_eq!(tx_builder.outputs.len(), 1);
        assert_eq!(
            tx_builder.get_explicit_input().unwrap().checked_add(&tx_builder.get_implicit_input().unwrap()).unwrap().coin(),
            tx_builder.get_explicit_output().unwrap().checked_add(&Value::new(&tx_builder.get_fee_if_set().unwrap())).unwrap().coin()
        );
        let _final_tx = tx_builder.build(); // just test that it doesn't throw
    }

    #[test]
    fn build_tx_no_useless_multiasset() {
        let linear_fee = LinearFee::new(&to_bignum(44), &to_bignum(155381));
        let mut tx_builder =
            TransactionBuilder::new(
                &linear_fee,
                &to_bignum(500000000),
                &to_bignum(2000000),
                MAX_VALUE_SIZE,
                MAX_TX_SIZE,
                &to_bignum(COINS_PER_UTXO_WORD)
            );

        let policy_id = &PolicyID::from([0u8; 28]);
        let name = AssetName::new(vec![0u8, 1, 2, 3]).unwrap();

        // add an output that uses up all the token but leaves ADA
        let mut input_amount = Value::new(&to_bignum(5_000_000));
        let mut input_multiasset = MultiAsset::new();
        input_multiasset.insert(policy_id, &{
            let mut assets = Assets::new();
            assets.insert(&name, &to_bignum(100));
            assets
        });
        input_amount.set_multiasset(&input_multiasset);

        tx_builder.add_input(
            &ByronAddress::from_base58("Ae2tdPwUPEZ5uzkzh1o2DHECiUi3iugvnnKHRisPgRRP3CTF4KCMvy54Xd3").unwrap().to_address(),
            &TransactionInput::new(
                &genesis_id(),
                0
            ),
            &input_amount
        );

        // add an input that contains an asset & ADA
        let mut output_amount = Value::new(&to_bignum(2_000_000));
        let mut output_multiasset = MultiAsset::new();
        output_multiasset.insert(policy_id, &{
            let mut assets = Assets::new();
            assets.insert(&name, &to_bignum(100));
            assets
        });
        output_amount.set_multiasset(&output_multiasset);

        let output_addr = ByronAddress::from_base58("Ae2tdPwUPEZD9QQf2ZrcYV34pYJwxK4vqXaF8EXkup1eYH73zUScHReM42b").unwrap();
        tx_builder.add_output(&TransactionOutput::new(
            &output_addr.to_address(),
            &output_amount
        )).unwrap();

        tx_builder.set_ttl(1);

        let change_addr = ByronAddress::from_base58("Ae2tdPwUPEZGUEsuMAhvDcy94LKsZxDjCbgaiBBMgYpR8sKf96xJmit7Eho").unwrap();
        let added_change = tx_builder.add_change_if_needed(
            &change_addr.to_address()
        );
        assert!(added_change.unwrap());
        assert_eq!(tx_builder.outputs.len(), 2);
        let final_tx = tx_builder.build().unwrap();
        let change_output = final_tx.outputs().get(1);
        let change_assets = change_output.amount().multiasset();

        // since all tokens got sent in the output
        // the change should be only ADA and not have any multiasset struct in it
        assert!(change_assets.is_none());
    }

    fn create_multiasset() -> (MultiAsset, [ScriptHash; 3], [AssetName; 3]) {
        let policy_ids = [
            PolicyID::from([0u8; 28]),
            PolicyID::from([1u8; 28]),
            PolicyID::from([2u8; 28]),
        ];
        let names = [
            AssetName::new(vec![99u8; 32]).unwrap(),
            AssetName::new(vec![0u8, 1, 2, 3]).unwrap(),
            AssetName::new(vec![4u8, 5, 6, 7, 8, 9]).unwrap(),
        ];
        let multiasset = policy_ids
            .iter()
            .zip(names.iter())
            .fold(MultiAsset::new(), |mut acc, (policy_id, name)| {
                acc.insert(policy_id, &{
                    let mut assets = Assets::new();
                    assets.insert(&name, &to_bignum(500));
                    assets
                });
                acc
            });
        return (multiasset, policy_ids, names);
    }

    #[test]
    fn build_tx_add_change_split_nfts() {
        let linear_fee = LinearFee::new(&to_bignum(0), &to_bignum(1));
        let max_value_size = 100; // super low max output size to test with fewer assets
        let mut tx_builder = TransactionBuilder::new(
            &linear_fee,
            &to_bignum(0),
            &to_bignum(0),
            max_value_size,
            MAX_TX_SIZE,
            &to_bignum(1)
        );

        let (multiasset, policy_ids, names) = create_multiasset();

        let mut input_value = Value::new(&to_bignum(1000));
        input_value.set_multiasset(&multiasset);

        tx_builder.add_input(
            &ByronAddress::from_base58("Ae2tdPwUPEZ5uzkzh1o2DHECiUi3iugvnnKHRisPgRRP3CTF4KCMvy54Xd3").unwrap().to_address(),
            &TransactionInput::new(
                &genesis_id(),
                0
            ),
            &input_value
        );

        let output_addr = ByronAddress::from_base58("Ae2tdPwUPEZD9QQf2ZrcYV34pYJwxK4vqXaF8EXkup1eYH73zUScHReM42b").unwrap().to_address();
        let output_amount = Value::new(&to_bignum(100));

        tx_builder
            .add_output(&TransactionOutput::new(&output_addr, &output_amount))
            .unwrap();

        let change_addr = ByronAddress::from_base58("Ae2tdPwUPEZGUEsuMAhvDcy94LKsZxDjCbgaiBBMgYpR8sKf96xJmit7Eho").unwrap().to_address();

        let added_change = tx_builder.add_change_if_needed(&change_addr).unwrap();
        assert_eq!(added_change, true);
        let final_tx = tx_builder.build().unwrap();
        assert_eq!(final_tx.outputs().len(), 3);
        for (policy_id, asset_name) in policy_ids.iter().zip(names.iter()) {
            assert!(final_tx
                .outputs
                .0
                .iter()
                .find(|output| output.amount.multiasset.as_ref().map_or_else(
                    || false,
                    |ma| ma.0.iter().find(|(pid, a)| *pid == policy_id
                        && a.0.iter().find(|(name, _)| *name == asset_name).is_some()).is_some()
                )).is_some()
            );
        }
        for output in final_tx.outputs.0.iter() {
            assert!(output.amount.to_bytes().len() <= max_value_size as usize);
        }
    }

    #[test]
    fn build_tx_too_big_output() {
        let linear_fee = LinearFee::new(&to_bignum(0), &to_bignum(1));
        let mut tx_builder = TransactionBuilder::new(
            &linear_fee,
            &to_bignum(0),
            &to_bignum(0),
            10, // super low max output size to test,
            MAX_TX_SIZE,
            &to_bignum(1)
        );

        tx_builder.add_input(
            &ByronAddress::from_base58("Ae2tdPwUPEZ5uzkzh1o2DHECiUi3iugvnnKHRisPgRRP3CTF4KCMvy54Xd3").unwrap().to_address(),
            &TransactionInput::new(
                &genesis_id(),
                0
            ),
            &Value::new(&to_bignum(10))
        );

        let output_addr = ByronAddress::from_base58("Ae2tdPwUPEZD9QQf2ZrcYV34pYJwxK4vqXaF8EXkup1eYH73zUScHReM42b").unwrap().to_address();
        let mut output_amount = Value::new(&to_bignum(1));
        output_amount.set_multiasset(&create_multiasset().0);

        assert!(tx_builder.add_output(&TransactionOutput::new(&output_addr, &output_amount)).is_err());
    }

    #[test]
    fn build_tx_add_change_nfts_not_enough_ada() {
        let linear_fee = LinearFee::new(&to_bignum(0), &to_bignum(1));
        let max_value_size = 150; // super low max output size to test with fewer assets
        let mut tx_builder = TransactionBuilder::new(
            &linear_fee,
            &to_bignum(0),
            &to_bignum(0),
            max_value_size,
            MAX_TX_SIZE,
            &to_bignum(1)
        );

        let policy_ids = [
            PolicyID::from([0u8; 28]),
            PolicyID::from([1u8; 28]),
            PolicyID::from([2u8; 28]),
        ];
        let names = [
            AssetName::new(vec![99u8; 32]).unwrap(),
            AssetName::new(vec![0u8, 1, 2, 3]).unwrap(),
            AssetName::new(vec![4u8, 5, 6, 7, 8, 9]).unwrap(),
        ];

        let multiasset = policy_ids
            .iter()
            .zip(names.iter())
            .fold(MultiAsset::new(), |mut acc, (policy_id, name)| {
                acc.insert(policy_id, &{
                    let mut assets = Assets::new();
                    assets.insert(&name, &to_bignum(500));
                    assets
                });
                acc
            });

        let mut input_value = Value::new(&to_bignum(58));
        input_value.set_multiasset(&multiasset);

        tx_builder.add_input(
            &ByronAddress::from_base58("Ae2tdPwUPEZ5uzkzh1o2DHECiUi3iugvnnKHRisPgRRP3CTF4KCMvy54Xd3").unwrap().to_address(),
            &TransactionInput::new(
                &genesis_id(),
                0
            ),
            &input_value
        );

        let output_addr = ByronAddress::from_base58("Ae2tdPwUPEZD9QQf2ZrcYV34pYJwxK4vqXaF8EXkup1eYH73zUScHReM42b").unwrap().to_address();
        let output_amount = Value::new(&to_bignum(29));

        tx_builder
            .add_output(&TransactionOutput::new(&output_addr, &output_amount))
            .unwrap();

        let change_addr = ByronAddress::from_base58("Ae2tdPwUPEZGUEsuMAhvDcy94LKsZxDjCbgaiBBMgYpR8sKf96xJmit7Eho").unwrap().to_address();

        assert!(tx_builder.add_change_if_needed(&change_addr).is_err())
    }

    fn make_input(input_hash_byte: u8, value: Value) -> TransactionUnspentOutput {
        TransactionUnspentOutput::new(
            &TransactionInput::new(&TransactionHash::from([input_hash_byte; 32]), 0),
            &TransactionOutput::new(&Address::from_bech32("addr1vyy6nhfyks7wdu3dudslys37v252w2nwhv0fw2nfawemmnqs6l44z").unwrap(), &value)
        )
    }

    #[test]
    fn tx_builder_cip2_largest_first_increasing_fees() {
        // we have a = 1 to test increasing fees when more inputs are added
        let linear_fee = LinearFee::new(&to_bignum(1), &to_bignum(0));
        let mut tx_builder = TransactionBuilder::new(
            &linear_fee,
            &Coin::zero(),
            &to_bignum(0),
            9999,
            9999,
            &to_bignum(0),
        );
        tx_builder.add_output(&TransactionOutput::new(
            &Address::from_bech32("addr1vyy6nhfyks7wdu3dudslys37v252w2nwhv0fw2nfawemmnqs6l44z").unwrap(),
            &Value::new(&to_bignum(1000))
        )).unwrap();
        let mut available_inputs = TransactionUnspentOutputs::new();
        available_inputs.add(&make_input(0u8, Value::new(&to_bignum(150))));
        available_inputs.add(&make_input(1u8, Value::new(&to_bignum(200))));
        available_inputs.add(&make_input(2u8, Value::new(&to_bignum(800))));
        available_inputs.add(&make_input(3u8, Value::new(&to_bignum(400))));
        available_inputs.add(&make_input(4u8, Value::new(&to_bignum(100))));
        tx_builder.add_inputs_from(&available_inputs, CoinSelectionStrategyCIP2::LargestFirst).unwrap();
        let change_addr = ByronAddress::from_base58("Ae2tdPwUPEZGUEsuMAhvDcy94LKsZxDjCbgaiBBMgYpR8sKf96xJmit7Eho").unwrap().to_address();
        let change_added = tx_builder.add_change_if_needed(&change_addr).unwrap();
        assert!(change_added);
        let tx = tx_builder.build().unwrap();
        // change needed
        assert_eq!(2, tx.outputs().len());
        assert_eq!(3, tx.inputs().len());
        // confirm order of only what is necessary
        assert_eq!(2u8, tx.inputs().get(0).transaction_id().0[0]);
        assert_eq!(3u8, tx.inputs().get(1).transaction_id().0[0]);
        assert_eq!(1u8, tx.inputs().get(2).transaction_id().0[0]);
    }


    #[test]
    fn tx_builder_cip2_largest_first_static_fees() {
        // we have a = 0 so we know adding inputs/outputs doesn't change the fee so we can analyze more
        let linear_fee = LinearFee::new(&to_bignum(0), &to_bignum(0));
        let mut tx_builder = TransactionBuilder::new(
            &linear_fee,
            &Coin::zero(),
            &to_bignum(0),
            9999,
            9999,
            &to_bignum(0),
        );
        tx_builder.add_output(&TransactionOutput::new(
            &Address::from_bech32("addr1vyy6nhfyks7wdu3dudslys37v252w2nwhv0fw2nfawemmnqs6l44z").unwrap(),
            &Value::new(&to_bignum(1200))
        )).unwrap();
        let mut available_inputs = TransactionUnspentOutputs::new();
        available_inputs.add(&make_input(0u8, Value::new(&to_bignum(150))));
        available_inputs.add(&make_input(1u8, Value::new(&to_bignum(200))));
        available_inputs.add(&make_input(2u8, Value::new(&to_bignum(800))));
        available_inputs.add(&make_input(3u8, Value::new(&to_bignum(400))));
        available_inputs.add(&make_input(4u8, Value::new(&to_bignum(100))));
        tx_builder.add_inputs_from(&available_inputs, CoinSelectionStrategyCIP2::LargestFirst).unwrap();
        let change_addr = ByronAddress::from_base58("Ae2tdPwUPEZGUEsuMAhvDcy94LKsZxDjCbgaiBBMgYpR8sKf96xJmit7Eho").unwrap().to_address();
        let change_added = tx_builder.add_change_if_needed(&change_addr).unwrap();
        assert!(!change_added);
        let tx = tx_builder.build().unwrap();
        // change not needed - should be exact
        assert_eq!(1, tx.outputs().len());
        assert_eq!(2, tx.inputs().len());
        // confirm order of only what is necessary
        assert_eq!(2u8, tx.inputs().get(0).transaction_id().0[0]);
        assert_eq!(3u8, tx.inputs().get(1).transaction_id().0[0]);
    }

    #[test]
    fn tx_builder_cip2_random_improve() {
        // we have a = 1 to test increasing fees when more inputs are added
        let linear_fee = LinearFee::new(&to_bignum(1), &to_bignum(0));
        let mut tx_builder = TransactionBuilder::new(
            &linear_fee,
            &Coin::zero(),
            &to_bignum(0),
            9999,
            9999,
            &to_bignum(0),
        );
        const COST: u64 = 10000;
        tx_builder.add_output(&TransactionOutput::new(
            &Address::from_bech32("addr1vyy6nhfyks7wdu3dudslys37v252w2nwhv0fw2nfawemmnqs6l44z").unwrap(),
            &Value::new(&to_bignum(COST))
        )).unwrap();
        let mut available_inputs = TransactionUnspentOutputs::new();
        available_inputs.add(&make_input(0u8, Value::new(&to_bignum(1500))));
        available_inputs.add(&make_input(1u8, Value::new(&to_bignum(2000))));
        available_inputs.add(&make_input(2u8, Value::new(&to_bignum(8000))));
        available_inputs.add(&make_input(3u8, Value::new(&to_bignum(4000))));
        available_inputs.add(&make_input(4u8, Value::new(&to_bignum(1000))));
        available_inputs.add(&make_input(5u8, Value::new(&to_bignum(2000))));
        available_inputs.add(&make_input(6u8, Value::new(&to_bignum(1500))));
        let add_inputs_res =
            tx_builder.add_inputs_from(&available_inputs, CoinSelectionStrategyCIP2::RandomImprove);
        assert!(add_inputs_res.is_ok(), "{:?}", add_inputs_res.err());
        let change_addr = ByronAddress::from_base58("Ae2tdPwUPEZGUEsuMAhvDcy94LKsZxDjCbgaiBBMgYpR8sKf96xJmit7Eho").unwrap().to_address();
        let add_change_res = tx_builder.add_change_if_needed(&change_addr);
        assert!(add_change_res.is_ok(), "{:?}", add_change_res.err());
        let tx_build_res = tx_builder.build();
        assert!(tx_build_res.is_ok(), "{:?}", tx_build_res.err());
        let tx = tx_build_res.unwrap();
        // we need to look up the values to ensure there's enough
        let mut input_values = BTreeMap::new();
        for utxo in available_inputs.0.iter() {
            input_values.insert(utxo.input.transaction_id(), utxo.output.amount.clone());
        }
        let mut encountered = std::collections::HashSet::new();
        let mut input_total = Value::new(&Coin::zero());
        for input in tx.inputs.0.iter() {
            let txid = input.transaction_id();
            if !encountered.insert(txid.clone()) {
                panic!("Input {:?} duplicated", txid);
            }
            let value = input_values.get(&txid).unwrap();
            input_total = input_total.checked_add(value).unwrap();
        }
        assert!(input_total >= Value::new(&tx_builder.min_fee().unwrap().checked_add(&to_bignum(COST)).unwrap()));
    }

    #[test]
    fn tx_builder_cip2_random_improve_when_using_all_available_inputs() {
        // we have a = 1 to test increasing fees when more inputs are added
        let linear_fee = LinearFee::new(&to_bignum(1), &to_bignum(0));
        let mut tx_builder = TransactionBuilder::new(
            &linear_fee,
            &Coin::zero(),
            &to_bignum(0),
            9999,
            9999,
            &to_bignum(0),
        );
        const COST: u64 = 1000;
        tx_builder.add_output(&TransactionOutput::new(
            &Address::from_bech32("addr1vyy6nhfyks7wdu3dudslys37v252w2nwhv0fw2nfawemmnqs6l44z").unwrap(),
            &Value::new(&to_bignum(COST))
        )).unwrap();
        let mut available_inputs = TransactionUnspentOutputs::new();
        available_inputs.add(&make_input(1u8, Value::new(&to_bignum(800))));
        available_inputs.add(&make_input(2u8, Value::new(&to_bignum(800))));
        let add_inputs_res =
            tx_builder.add_inputs_from(&available_inputs, CoinSelectionStrategyCIP2::RandomImprove);
        assert!(add_inputs_res.is_ok(), "{:?}", add_inputs_res.err());
    }

    fn build_tx_pay_to_multisig() {
        let linear_fee = LinearFee::new(&to_bignum(10), &to_bignum(2));
        let mut tx_builder =
            TransactionBuilder::new(&linear_fee, &to_bignum(1), &to_bignum(1), MAX_VALUE_SIZE, MAX_TX_SIZE, &to_bignum(1));
        let spend = root_key_15()
            .derive(harden(1854))
            .derive(harden(1815))
            .derive(harden(0))
            .derive(0)
            .derive(0)
            .to_public();

        let stake = root_key_15()
            .derive(harden(1852))
            .derive(harden(1815))
            .derive(harden(0))
            .derive(2)
            .derive(0)
            .to_public();

        let spend_cred = StakeCredential::from_keyhash(&spend.to_raw_key().hash());
        let stake_cred = StakeCredential::from_keyhash(&stake.to_raw_key().hash());

        let addr_net_0 = BaseAddress::new(NetworkInfo::testnet().network_id(), &spend_cred, &stake_cred).to_address();

        tx_builder.add_key_input(
            &spend.to_raw_key().hash(),
            &TransactionInput::new(&genesis_id(), 0),
            &Value::new(&to_bignum(1_000_000))
        );
        tx_builder.add_output(&TransactionOutput::new(
            &addr_net_0,
            &Value::new(&to_bignum(999_000 ))
        )).unwrap();
        tx_builder.set_ttl(1000);
        tx_builder.set_fee(&to_bignum(1_000));

        assert_eq!(tx_builder.outputs.len(),1);
        assert_eq!(
            tx_builder.get_explicit_input().unwrap().checked_add(&tx_builder.get_implicit_input().unwrap()).unwrap(),
            tx_builder.get_explicit_output().unwrap().checked_add(&Value::new(&tx_builder.get_fee_if_set().unwrap())).unwrap()
        );


        let  _final_tx = tx_builder.build().unwrap();
        let _deser_t = TransactionBody::from_bytes(_final_tx.to_bytes()).unwrap();

        assert_eq!(_deser_t.to_bytes(), _final_tx.to_bytes());
    }

    fn build_full_tx(body: &TransactionBody,
        witness_set: &TransactionWitnessSet,
        auxiliary_data: Option<AuxiliaryData>) -> Transaction {
            return Transaction::new(
                body,
                witness_set,
                auxiliary_data
            );
        }

    #[test]
    fn build_tx_multisig_spend_1on1_unsigned() {
        let linear_fee = LinearFee::new(&to_bignum(10), &to_bignum(2));
        let mut tx_builder =
            TransactionBuilder::new(&linear_fee, &to_bignum(1), &to_bignum(1), MAX_VALUE_SIZE, MAX_TX_SIZE, &to_bignum(1));

        let spend = root_key_15()//multisig
            .derive(harden(1854))
            .derive(harden(1815))
            .derive(harden(0))
            .derive(0)
            .derive(0)
            .to_public();
        let stake = root_key_15()//multisig
            .derive(harden(1854))
            .derive(harden(1815))
            .derive(harden(0))
            .derive(2)
            .derive(0)
            .to_public();

        let change_key = root_key_15()
            .derive(harden(1852))
            .derive(harden(1815))
            .derive(harden(0))
            .derive(1)
            .derive(0)
            .to_public();

        let spend_cred = StakeCredential::from_keyhash(&spend.to_raw_key().hash());
        let stake_cred = StakeCredential::from_keyhash(&stake.to_raw_key().hash());
        let change_cred = StakeCredential::from_keyhash(&change_key.to_raw_key().hash());
        let addr_multisig = BaseAddress::new(NetworkInfo::testnet().network_id(), &spend_cred, &stake_cred).to_address();
        let addr_output = BaseAddress::new(NetworkInfo::testnet().network_id(), &change_cred, &stake_cred).to_address();

        tx_builder.add_input(
            &addr_multisig,
            &TransactionInput::new(&genesis_id(), 0),
            &Value::new(&to_bignum(1_000_000))
        );

        tx_builder.add_output(&TransactionOutput::new(
            &addr_output,
            &Value::new(&to_bignum(999_000 ))
        )).unwrap();
        tx_builder.set_ttl(1000);
        tx_builder.set_fee(&to_bignum(1_000));

        let mut auxiliary_data = AuxiliaryData::new();
        let mut pubkey_native_scripts = NativeScripts::new();
        let mut oneof_native_scripts = NativeScripts::new();

        let spending_hash = spend.to_raw_key().hash();
        pubkey_native_scripts.add(&NativeScript::new_script_pubkey(&ScriptPubkey::new(&spending_hash)));
        oneof_native_scripts.add(&NativeScript::new_script_n_of_k(&ScriptNOfK::new(1, &pubkey_native_scripts)));
        auxiliary_data.set_native_scripts(&oneof_native_scripts);
        tx_builder.set_auxiliary_data(&auxiliary_data);


        let body = tx_builder.build().unwrap();

        assert_eq!(tx_builder.outputs.len(), 1);
        assert_eq!(
            tx_builder.get_explicit_input().unwrap().checked_add(&tx_builder.get_implicit_input().unwrap()).unwrap(),
            tx_builder.get_explicit_output().unwrap().checked_add(&Value::new(&tx_builder.get_fee_if_set().unwrap())).unwrap()
        );


        let  _final_tx = tx_builder.build().unwrap();
        let _deser_t = TransactionBody::from_bytes(_final_tx.to_bytes()).unwrap();

        assert_eq!(_deser_t.to_bytes(), _final_tx.to_bytes());
        assert_eq!(_deser_t.auxiliary_data_hash.unwrap(), utils::hash_auxiliary_data(&auxiliary_data));
    }

    #[test]
    fn build_tx_multisig_1on1_signed() {
        let linear_fee = LinearFee::new(&to_bignum(10), &to_bignum(2));
        let mut tx_builder =
            TransactionBuilder::new(&linear_fee, &to_bignum(1), &to_bignum(1), MAX_VALUE_SIZE, MAX_TX_SIZE, &to_bignum(1));
        let spend = root_key_15()
            .derive(harden(1854))//multisig
            .derive(harden(1815))
            .derive(harden(0))
            .derive(0)
            .derive(0)
            .to_public();
        let stake = root_key_15()
            .derive(harden(1854))//multisig
            .derive(harden(1815))
            .derive(harden(0))
            .derive(2)
            .derive(0)
            .to_public();

        let spend_cred = StakeCredential::from_keyhash(&spend.to_raw_key().hash());
        let stake_cred = StakeCredential::from_keyhash(&stake.to_raw_key().hash());
        let addr_net_0 = BaseAddress::new(NetworkInfo::testnet().network_id(), &spend_cred, &stake_cred).to_address();
        tx_builder.add_key_input(
            &spend.to_raw_key().hash(),
            &TransactionInput::new(&genesis_id(), 0),
            &Value::new(&to_bignum(1_000_000))
        );
        tx_builder.add_output(&TransactionOutput::new(
            &addr_net_0,
            &Value::new(&to_bignum(999_000 ))
        )).unwrap();
        tx_builder.set_ttl(1000);
        tx_builder.set_fee(&to_bignum(1_000));

        let mut auxiliary_data = AuxiliaryData::new();
        let mut pubkey_native_scripts = NativeScripts::new();
        let mut oneof_native_scripts = NativeScripts::new();

        let spending_hash = spend.to_raw_key().hash();
        pubkey_native_scripts.add(&NativeScript::new_script_pubkey(&ScriptPubkey::new(&spending_hash)));
        oneof_native_scripts.add(&NativeScript::new_script_n_of_k(&ScriptNOfK::new(1, &pubkey_native_scripts)));
        auxiliary_data.set_native_scripts(&oneof_native_scripts);
        tx_builder.set_auxiliary_data(&auxiliary_data);


        let body = tx_builder.build().unwrap();

        assert_eq!(tx_builder.outputs.len(), 1);
        assert_eq!(
            tx_builder.get_explicit_input().unwrap().checked_add(&tx_builder.get_implicit_input().unwrap()).unwrap(),
            tx_builder.get_explicit_output().unwrap().checked_add(&Value::new(&tx_builder.get_fee_if_set().unwrap())).unwrap()
        );

        let mut witness_set = TransactionWitnessSet::new();
        let mut vkw = Vkeywitnesses::new();
        vkw.add(&make_vkey_witness(
            &hash_transaction(&body),
            &PrivateKey::from_normal_bytes(
                &hex::decode("c660e50315d76a53d80732efda7630cae8885dfb85c46378684b3c6103e1284a").unwrap()
            ).unwrap()
        ));
        witness_set.set_vkeys(&vkw);

        let _final_tx = build_full_tx(&body, &witness_set, None);
        let _deser_t = Transaction::from_bytes(_final_tx.to_bytes()).unwrap();
        assert_eq!(_deser_t.to_bytes(), _final_tx.to_bytes());
        assert_eq!(_deser_t.body().auxiliary_data_hash.unwrap(), utils::hash_auxiliary_data(&auxiliary_data));
    }
<<<<<<< HEAD

    #[test]
    fn add_change_splits_change_into_multiple_outputs_when_nfts_overflow_output_size() {
        let linear_fee = LinearFee::new(&to_bignum(0), &to_bignum(1));
        let max_value_size = 100; // super low max output size to test with fewer assets
        let mut tx_builder = TransactionBuilder::new(
            &linear_fee,
            &to_bignum(0),
            &to_bignum(0),
            max_value_size,
            MAX_TX_SIZE,
            &to_bignum(1),
        );
        tx_builder.set_prefer_pure_change(true);

        let policy_id = PolicyID::from([0u8; 28]);
        let names = [
            AssetName::new(vec![99u8; 32]).unwrap(),
            AssetName::new(vec![0u8, 1, 2, 3]).unwrap(),
            AssetName::new(vec![4u8, 5, 6, 7]).unwrap(),
            AssetName::new(vec![5u8, 5, 6, 7]).unwrap(),
            AssetName::new(vec![6u8, 5, 6, 7]).unwrap(),
        ];
        let assets = names
            .iter()
            .fold(Assets::new(), |mut a, name| {
                a.insert(&name, &to_bignum(500));
                a
            });
        let mut multiasset = MultiAsset::new();
        multiasset.insert(&policy_id, &assets);

        let mut input_value = Value::new(&to_bignum(300));
        input_value.set_multiasset(&multiasset);

        tx_builder.add_input(
            &ByronAddress::from_base58("Ae2tdPwUPEZ5uzkzh1o2DHECiUi3iugvnnKHRisPgRRP3CTF4KCMvy54Xd3").unwrap().to_address(),
            &TransactionInput::new(
                &genesis_id(),
                0
            ),
            &input_value
        );

        let output_addr = ByronAddress::from_base58("Ae2tdPwUPEZD9QQf2ZrcYV34pYJwxK4vqXaF8EXkup1eYH73zUScHReM42b").unwrap().to_address();
        let output_amount = Value::new(&to_bignum(50));

        tx_builder
            .add_output(&TransactionOutput::new(&output_addr, &output_amount))
            .unwrap();

        let change_addr = ByronAddress::from_base58("Ae2tdPwUPEZGUEsuMAhvDcy94LKsZxDjCbgaiBBMgYpR8sKf96xJmit7Eho").unwrap().to_address();

        let add_change_result = tx_builder.add_change_if_needed(&change_addr);
        assert!(add_change_result.is_ok());
        assert_eq!(tx_builder.outputs.len(), 4);

        let change1 = tx_builder.outputs.get(1);
        let change2 = tx_builder.outputs.get(2);
        let change3 = tx_builder.outputs.get(3);

        assert_eq!(change1.address, change_addr);
        assert_eq!(change1.address, change2.address);
        assert_eq!(change1.address, change3.address);

        assert_eq!(change1.amount.coin, to_bignum(45));
        assert_eq!(change2.amount.coin, to_bignum(42));
        assert_eq!(change3.amount.coin, to_bignum(162));

        assert!(change1.amount.multiasset.is_some());
        assert!(change2.amount.multiasset.is_some());
        assert!(change3.amount.multiasset.is_none()); // purified

        let masset1 = change1.amount.multiasset.unwrap();
        let masset2 = change2.amount.multiasset.unwrap();

        assert_eq!(masset1.keys().len(), 1);
        assert_eq!(masset1.keys(), masset2.keys());

        let asset1 = masset1.get(&policy_id).unwrap();
        let asset2 = masset2.get(&policy_id).unwrap();
        assert_eq!(asset1.len(), 4);
        assert_eq!(asset2.len(), 1);

        names.iter().for_each(|name| {
            let v1 = asset1.get(name);
            let v2 = asset2.get(name);
            assert_ne!(v1.is_some(), v2.is_some());
            assert_eq!(v1.or(v2).unwrap(), to_bignum(500));
        });
    }
}
=======
}
>>>>>>> a6720561
<|MERGE_RESOLUTION|>--- conflicted
+++ resolved
@@ -2400,7 +2400,6 @@
         assert_eq!(_deser_t.to_bytes(), _final_tx.to_bytes());
         assert_eq!(_deser_t.body().auxiliary_data_hash.unwrap(), utils::hash_auxiliary_data(&auxiliary_data));
     }
-<<<<<<< HEAD
 
     #[test]
     fn add_change_splits_change_into_multiple_outputs_when_nfts_overflow_output_size() {
@@ -2493,6 +2492,3 @@
         });
     }
 }
-=======
-}
->>>>>>> a6720561
