--- conflicted
+++ resolved
@@ -338,11 +338,7 @@
 
 
 #[wasm_bindgen]
-<<<<<<< HEAD
-#[derive(Clone, Debug, Ord, PartialOrd)]
-=======
-#[derive(Clone, Debug, Eq, Ord, PartialEq, PartialOrd, serde::Serialize, serde::Deserialize, JsonSchema)]
->>>>>>> c11a6cbd
+#[derive(Clone, Debug, Ord, PartialOrd, serde::Serialize, serde::Deserialize, JsonSchema)]
 pub struct AuxiliaryData {
     metadata: Option<GeneralTransactionMetadata>,
     native_scripts: Option<NativeScripts>,
