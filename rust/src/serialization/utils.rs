--- conflicted
+++ resolved
@@ -75,7 +75,6 @@
     Ok(())
 }
 
-<<<<<<< HEAD
 pub(crate) fn merge_option_plutus_list(left: Option<PlutusScripts>, right: Option<PlutusScripts>) -> Option<PlutusScripts> {
     if let Some(left) = left {
         if let Some(right) = right {
@@ -86,7 +85,8 @@
     } else {
         return right;
     }
-=======
+}
+
 pub(super) fn skip_tag_wrapper<R: BufRead + Seek>(
     raw: &mut Deserializer<R>,
     tag: u64,
@@ -110,5 +110,4 @@
     raw: &mut Deserializer<R>,
 ) -> Result<(), DeserializeError> {
     skip_tag_wrapper(raw, 258)
->>>>>>> 7a618a2b
 }