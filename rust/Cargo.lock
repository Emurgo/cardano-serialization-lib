--- conflicted
+++ resolved
@@ -50,11 +50,7 @@
 
 [[package]]
 name = "cardano-serialization-lib"
-<<<<<<< HEAD
-version = "10.0.0-beta.8"
-=======
 version = "9.1.4"
->>>>>>> bb4b91fe
 dependencies = [
  "bech32",
  "cbor_event",
